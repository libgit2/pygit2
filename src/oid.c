/*
 * Copyright 2010-2013 The pygit2 contributors
 *
 * This file is free software; you can redistribute it and/or modify
 * it under the terms of the GNU General Public License, version 2,
 * as published by the Free Software Foundation.
 *
 * In addition to the permissions in the GNU General Public License,
 * the authors give you unlimited permission to link the compiled
 * version of this file into combinations with other programs,
 * and to distribute those combinations without any restriction
 * coming from the use of this file.  (The General Public License
 * restrictions do apply in other respects; for example, they cover
 * modification of the file, and distribution when not linked into
 * a combined executable.)
 *
 * This file is distributed in the hope that it will be useful, but
 * WITHOUT ANY WARRANTY; without even the implied warranty of
 * MERCHANTABILITY or FITNESS FOR A PARTICULAR PURPOSE.  See the GNU
 * General Public License for more details.
 *
 * You should have received a copy of the GNU General Public License
 * along with this program; see the file COPYING.  If not, write to
 * the Free Software Foundation, 51 Franklin Street, Fifth Floor,
 * Boston, MA 02110-1301, USA.
 */

#define PY_SSIZE_T_CLEAN
#include <Python.h>
#include <git2.h>
#include <pygit2/utils.h>
#include <pygit2/error.h>
#include <pygit2/oid.h>

int
py_str_to_git_oid(PyObject *py_str, git_oid *oid)
{
    PyObject *py_hex;
    char *hex_or_bin;
    int err;
    Py_ssize_t len;

    /* Case 1: raw sha */
<<<<<<< HEAD
    if (PyString_Check(py_str)) {
        err = PyString_AsStringAndSize(py_str, &hex_or_bin, &len);
        if (err)
=======
    if (PyBytes_Check(py_str)) {
        hex_or_bin = PyBytes_AsString(py_str);
        if (hex_or_bin == NULL)
>>>>>>> 8588c209
            return -1;
        memcpy(oid->id, (const unsigned char*)hex_or_bin, len);
        return len;
    }

    /* Case 2: hex sha */
    if (PyUnicode_Check(py_str)) {
        py_hex = PyUnicode_AsASCIIString(py_str);
        if (py_hex == NULL)
            return -1;
        err = PyBytes_AsStringAndSize(py_hex, &hex_or_bin, &len);
        if (err) {
            Py_DECREF(py_hex);
            return -1;
        }

        err = git_oid_fromstrn(oid, hex_or_bin, len);

        Py_DECREF(py_hex);

        if (err < 0) {
            PyErr_SetObject(Error_type(err), py_str);
            return -1;
        }
        return len;
    }

    /* Type error */
    PyErr_Format(PyExc_TypeError,
                 "Git object id must be byte or a text string, not: %.200s",
                 Py_TYPE(py_str)->tp_name);
    return -1;
}

int
py_str_to_git_oid_expand(git_repository *repo, PyObject *py_str, git_oid *oid)
{
    int err;
    int len;
    git_odb *odb;
    git_odb_object *obj;

    len = py_str_to_git_oid(py_str, oid);

    if (len == GIT_OID_HEXSZ || len < 0)
        return len;

    err = git_repository_odb(&odb, repo);
    if (err < 0) {
        Error_set(err);
        return -1;
    }

    err = git_odb_read_prefix(&obj, odb, oid, len);
    if (err < 0) {
        git_odb_free(odb);
        Error_set(err);
        return err;
    }

    git_oid_cpy(oid, git_odb_object_id(obj));

    git_odb_object_free(obj);
    git_odb_free(odb);

    return 0;
}

PyObject *
git_oid_to_py_str(const git_oid *oid)
{
    char hex[GIT_OID_HEXSZ];

    git_oid_fmt(hex, oid);
    return to_unicode_n(hex, GIT_OID_HEXSZ, "utf-8", "strict");
}
<|MERGE_RESOLUTION|>--- conflicted
+++ resolved
@@ -41,15 +41,9 @@
     Py_ssize_t len;
 
     /* Case 1: raw sha */
-<<<<<<< HEAD
-    if (PyString_Check(py_str)) {
+    if (PyBytes_Check(py_str)) {
         err = PyString_AsStringAndSize(py_str, &hex_or_bin, &len);
         if (err)
-=======
-    if (PyBytes_Check(py_str)) {
-        hex_or_bin = PyBytes_AsString(py_str);
-        if (hex_or_bin == NULL)
->>>>>>> 8588c209
             return -1;
         memcpy(oid->id, (const unsigned char*)hex_or_bin, len);
         return len;
