/*
 * Copyright 2010-2013 The pygit2 contributors
 *
 * This file is free software; you can redistribute it and/or modify
 * it under the terms of the GNU General Public License, version 2,
 * as published by the Free Software Foundation.
 *
 * In addition to the permissions in the GNU General Public License,
 * the authors give you unlimited permission to link the compiled
 * version of this file into combinations with other programs,
 * and to distribute those combinations without any restriction
 * coming from the use of this file.  (The General Public License
 * restrictions do apply in other respects; for example, they cover
 * modification of the file, and distribution when not linked into
 * a combined executable.)
 *
 * This file is distributed in the hope that it will be useful, but
 * WITHOUT ANY WARRANTY; without even the implied warranty of
 * MERCHANTABILITY or FITNESS FOR A PARTICULAR PURPOSE.  See the GNU
 * General Public License for more details.
 *
 * You should have received a copy of the GNU General Public License
 * along with this program; see the file COPYING.  If not, write to
 * the Free Software Foundation, 51 Franklin Street, Fifth Floor,
 * Boston, MA 02110-1301, USA.
 */

#define PY_SSIZE_T_CLEAN
#include <Python.h>
#include <string.h>
#include "error.h"
#include "utils.h"
#include "repository.h"
#include "oid.h"
#include "tree.h"
#include "diff.h"

extern PyTypeObject TreeType;
extern PyTypeObject DiffType;
extern PyTypeObject TreeIterType;
extern PyTypeObject IndexType;

void
TreeEntry_dealloc(TreeEntry *self)
{
    git_tree_entry_free((git_tree_entry*)self->entry);
    PyObject_Del(self);
}


PyDoc_STRVAR(TreeEntry_filemode__doc__, "Filemode.");

PyObject *
TreeEntry_filemode__get__(TreeEntry *self)
{
    return PyLong_FromLong(git_tree_entry_filemode(self->entry));
}


PyDoc_STRVAR(TreeEntry_name__doc__, "Name.");

PyObject *
TreeEntry_name__get__(TreeEntry *self)
{
    return to_path(git_tree_entry_name(self->entry));
}


PyDoc_STRVAR(TreeEntry_oid__doc__, "Object id.");

PyObject *
TreeEntry_oid__get__(TreeEntry *self)
{
    const git_oid *oid;

    oid = git_tree_entry_id(self->entry);
    return git_oid_to_python(oid);
}


PyDoc_STRVAR(TreeEntry_hex__doc__, "Hex oid.");

PyObject *
TreeEntry_hex__get__(TreeEntry *self)
{
    return git_oid_to_py_str(git_tree_entry_id(self->entry));
}


PyGetSetDef TreeEntry_getseters[] = {
    GETTER(TreeEntry, filemode),
    GETTER(TreeEntry, name),
    GETTER(TreeEntry, oid),
    GETTER(TreeEntry, hex),
    {NULL}
};


PyDoc_STRVAR(TreeEntry__doc__, "TreeEntry objects.");

PyTypeObject TreeEntryType = {
    PyVarObject_HEAD_INIT(NULL, 0)
    "_pygit2.TreeEntry",                       /* tp_name           */
    sizeof(TreeEntry),                         /* tp_basicsize      */
    0,                                         /* tp_itemsize       */
    (destructor)TreeEntry_dealloc,             /* tp_dealloc        */
    0,                                         /* tp_print          */
    0,                                         /* tp_getattr        */
    0,                                         /* tp_setattr        */
    0,                                         /* tp_compare        */
    0,                                         /* tp_repr           */
    0,                                         /* tp_as_number      */
    0,                                         /* tp_as_sequence    */
    0,                                         /* tp_as_mapping     */
    0,                                         /* tp_hash           */
    0,                                         /* tp_call           */
    0,                                         /* tp_str            */
    0,                                         /* tp_getattro       */
    0,                                         /* tp_setattro       */
    0,                                         /* tp_as_buffer      */
    Py_TPFLAGS_DEFAULT | Py_TPFLAGS_BASETYPE,  /* tp_flags          */
    TreeEntry__doc__,                          /* tp_doc            */
    0,                                         /* tp_traverse       */
    0,                                         /* tp_clear          */
    0,                                         /* tp_richcompare    */
    0,                                         /* tp_weaklistoffset */
    0,                                         /* tp_iter           */
    0,                                         /* tp_iternext       */
    0,                                         /* tp_methods        */
    0,                                         /* tp_members        */
    TreeEntry_getseters,                       /* tp_getset         */
    0,                                         /* tp_base           */
    0,                                         /* tp_dict           */
    0,                                         /* tp_descr_get      */
    0,                                         /* tp_descr_set      */
    0,                                         /* tp_dictoffset     */
    0,                                         /* tp_init           */
    0,                                         /* tp_alloc          */
    0,                                         /* tp_new            */
};

Py_ssize_t
Tree_len(Tree *self)
{
    assert(self->tree);
    return (Py_ssize_t)git_tree_entrycount(self->tree);
}

int
Tree_contains(Tree *self, PyObject *py_name)
{
    int result = 0;
    char *name = py_path_to_c_str(py_name);
    if (name == NULL)
        return -1;

    result = git_tree_entry_byname(self->tree, name) ? 1 : 0;
    free(name);
    return result;
}

TreeEntry *
wrap_tree_entry(const git_tree_entry *entry)
{
    TreeEntry *py_entry;

    py_entry = PyObject_New(TreeEntry, &TreeEntryType);
    if (py_entry)
        py_entry->entry = entry;

    return py_entry;
}

int
Tree_fix_index(Tree *self, PyObject *py_index)
{
    long index;
    size_t len;
    long slen;

    index = PyLong_AsLong(py_index);
    if (PyErr_Occurred())
        return -1;

    len = git_tree_entrycount(self->tree);
    slen = (long)len;
    if (index >= slen) {
        PyErr_SetObject(PyExc_IndexError, py_index);
        return -1;
    }
    else if (index < -slen) {
        PyErr_SetObject(PyExc_IndexError, py_index);
        return -1;
    }

    /* This function is called via mp_subscript, which doesn't do negative
     * index rewriting, so we have to do it manually. */
    if (index < 0)
        index = len + index;
    return (int)index;
}

PyObject *
Tree_iter(Tree *self)
{
    TreeIter *iter;

    iter = PyObject_New(TreeIter, &TreeIterType);
    if (iter) {
        Py_INCREF(self);
        iter->owner = self;
        iter->i = 0;
    }
    return (PyObject*)iter;
}

TreeEntry *
Tree_getitem_by_index(Tree *self, PyObject *py_index)
{
    int index;
    const git_tree_entry *entry;

    index = Tree_fix_index(self, py_index);
    if (PyErr_Occurred())
        return NULL;

    entry = git_tree_entry_byindex(self->tree, index);
    if (!entry) {
        PyErr_SetObject(PyExc_IndexError, py_index);
        return NULL;
    }

    entry = git_tree_entry_dup(entry);
    if (entry == NULL) {
        PyErr_SetNone(PyExc_MemoryError);
        return NULL;
    }

    return wrap_tree_entry(entry);
}

TreeEntry *
Tree_getitem(Tree *self, PyObject *value)
{
    char *path;
    git_tree_entry *entry;
    int err;

    /* Case 1: integer */
    if (PyLong_Check(value))
        return Tree_getitem_by_index(self, value);

    /* Case 2: byte or text string */
    path = py_path_to_c_str(value);
    if (path == NULL)
        return NULL;

    err = git_tree_entry_bypath(&entry, self->tree, path);
    free(path);

    if (err == GIT_ENOTFOUND) {
        PyErr_SetObject(PyExc_KeyError, value);
        return NULL;
    }

    if (err < 0)
        return (TreeEntry*)Error_set(err);

    /* git_tree_entry_dup is already done in git_tree_entry_bypath */
    return wrap_tree_entry(entry);
}


PyDoc_STRVAR(Tree_diff_to_workdir__doc__,
  "diff_to_workdir([flags]) -> Diff\n"
  "\n"
  "Show the changes between the tree and the workdir.\n");

PyObject *
Tree_diff_to_workdir(Tree *self, PyObject *args)
{
    git_diff_options opts = GIT_DIFF_OPTIONS_INIT;
    git_diff_list *diff;
<<<<<<< HEAD
    git_repository* repo;
    int err;
=======
    git_tree* tree = NULL;
    git_index* index;
    git_repository *repo;
    int err, empty_tree = 0;
    char *keywords[] = {"obj", "flags", "empty_tree", NULL};
>>>>>>> 4f83209a

    Diff *py_diff;
    PyObject *py_obj = NULL;

    if (!PyArg_ParseTuple(args, "|i", &opts.flags))
        return NULL;

<<<<<<< HEAD
    repo = self->repo->repo;
    err = git_diff_tree_to_workdir(&diff, repo, self->tree, &opts);

    if (err < 0)
        return Error_set(err);

    return wrap_diff(diff, self->repo);
}


PyDoc_STRVAR(Tree_diff_to_index__doc__,
  "diff_to_index(index, [flags]) -> Diff\n"
  "\n"
  "Show the changes between the index and a given tree.\n");

PyObject *
Tree_diff_to_index(Tree *self, PyObject *args, PyObject *kwds)
{
    git_diff_options opts = GIT_DIFF_OPTIONS_INIT;
    git_diff_list *diff;
    git_index* index;
    git_repository* repo;
    int err;
    char *keywords[] = {"obj", "flags", NULL};

    Diff *py_diff;
    Index *py_idx = NULL;

    if (!PyArg_ParseTuple(args, "O!|i", &IndexType, &py_idx, &opts.flags))
=======
    repo = git_tree_owner(self->tree);
    if (py_obj == NULL) {
        if (empty_tree > 0)
            err = git_diff_tree_to_tree(&diff, repo, self->tree, NULL, &opts);
        else
            err = git_diff_tree_to_workdir(&diff, repo, self->tree, &opts);

    } else if (PyObject_TypeCheck(py_obj, &TreeType)) {
        tree = ((Tree *)py_obj)->tree;
        err = git_diff_tree_to_tree(&diff, repo, self->tree, tree, &opts);

    } else if (PyObject_TypeCheck(py_obj, &IndexType)) {
        index = ((Index *)py_obj)->index;
        err = git_diff_tree_to_index(&diff, repo, self->tree, index, &opts);

    } else {
        PyErr_SetObject(PyExc_TypeError, py_obj);
>>>>>>> 4f83209a
        return NULL;

    repo = self->repo->repo;
    err = git_diff_tree_to_index(&diff, repo, self->tree, py_idx->index, &opts);
    if (err < 0)
        return Error_set(err);

    return wrap_diff(diff, self->repo);
}


PyDoc_STRVAR(Tree_diff_to_tree__doc__,
  "diff_to_tree([tree, flags, swap]) -> Diff\n"
  "\n"
  "Show the changes between two trees. If no tree is given the empty tree will"
  "be used instead.\n");

PyObject *
Tree_diff_to_tree(Tree *self, PyObject *args, PyObject *kwds)
{
    git_diff_options opts = GIT_DIFF_OPTIONS_INIT;
    git_diff_list *diff;
    git_tree *from, *to, *tmp;
    git_repository* repo;
    int err, swap = 0;
    char *keywords[] = {"obj", "flags", "swap", NULL};

    Diff *py_diff;
    Tree *py_tree = NULL;

    if (!PyArg_ParseTupleAndKeywords(args, kwds, "|O!ii", keywords,
                                     &TreeType, &py_tree, &opts.flags,
                                     &swap))
        return NULL;

    repo = self->repo->repo;
    to = (py_tree == NULL) ? NULL : py_tree->tree;
    from = self->tree;
    if (swap > 0) {
      tmp = from;
      from = to;
      to = tmp;
    }

    err = git_diff_tree_to_tree(&diff, repo, from, to, &opts);

    if (err < 0)
        return Error_set(err);

    return wrap_diff(diff, self->repo);
}


PySequenceMethods Tree_as_sequence = {
    0,                          /* sq_length */
    0,                          /* sq_concat */
    0,                          /* sq_repeat */
    0,                          /* sq_item */
    0,                          /* sq_slice */
    0,                          /* sq_ass_item */
    0,                          /* sq_ass_slice */
    (objobjproc)Tree_contains,  /* sq_contains */
};

PyMappingMethods Tree_as_mapping = {
    (lenfunc)Tree_len,            /* mp_length */
    (binaryfunc)Tree_getitem,     /* mp_subscript */
    0,                            /* mp_ass_subscript */
};

PyMethodDef Tree_methods[] = {
    METHOD(Tree, diff_to_tree, METH_VARARGS | METH_KEYWORDS),
    METHOD(Tree, diff_to_workdir, METH_VARARGS),
    METHOD(Tree, diff_to_index, METH_VARARGS | METH_KEYWORDS),
    {NULL}
};


PyDoc_STRVAR(Tree__doc__, "Tree objects.");

PyTypeObject TreeType = {
    PyVarObject_HEAD_INIT(NULL, 0)
    "_pygit2.Tree",                            /* tp_name           */
    sizeof(Tree),                              /* tp_basicsize      */
    0,                                         /* tp_itemsize       */
    0,                                         /* tp_dealloc        */
    0,                                         /* tp_print          */
    0,                                         /* tp_getattr        */
    0,                                         /* tp_setattr        */
    0,                                         /* tp_compare        */
    0,                                         /* tp_repr           */
    0,                                         /* tp_as_number      */
    &Tree_as_sequence,                         /* tp_as_sequence    */
    &Tree_as_mapping,                          /* tp_as_mapping     */
    0,                                         /* tp_hash           */
    0,                                         /* tp_call           */
    0,                                         /* tp_str            */
    0,                                         /* tp_getattro       */
    0,                                         /* tp_setattro       */
    0,                                         /* tp_as_buffer      */
    Py_TPFLAGS_DEFAULT | Py_TPFLAGS_BASETYPE,  /* tp_flags          */
    Tree__doc__,                               /* tp_doc            */
    0,                                         /* tp_traverse       */
    0,                                         /* tp_clear          */
    0,                                         /* tp_richcompare    */
    0,                                         /* tp_weaklistoffset */
    (getiterfunc)Tree_iter,                    /* tp_iter           */
    0,                                         /* tp_iternext       */
    Tree_methods,                              /* tp_methods        */
    0,                                         /* tp_members        */
    0,                                         /* tp_getset         */
    0,                                         /* tp_base           */
    0,                                         /* tp_dict           */
    0,                                         /* tp_descr_get      */
    0,                                         /* tp_descr_set      */
    0,                                         /* tp_dictoffset     */
    0,                                         /* tp_init           */
    0,                                         /* tp_alloc          */
    0,                                         /* tp_new            */
};


void
TreeIter_dealloc(TreeIter *self)
{
    Py_CLEAR(self->owner);
    PyObject_Del(self);
}

TreeEntry *
TreeIter_iternext(TreeIter *self)
{
    const git_tree_entry *entry;

    entry = git_tree_entry_byindex(self->owner->tree, self->i);
    if (!entry)
        return NULL;

    self->i += 1;

    entry = git_tree_entry_dup(entry);
    if (entry == NULL) {
        PyErr_SetNone(PyExc_MemoryError);
        return NULL;
    }
    return wrap_tree_entry(entry);
}


PyDoc_STRVAR(TreeIter__doc__, "Tree iterator.");

PyTypeObject TreeIterType = {
    PyVarObject_HEAD_INIT(NULL, 0)
    "_pygit2.TreeIter",                        /* tp_name           */
    sizeof(TreeIter),                          /* tp_basicsize      */
    0,                                         /* tp_itemsize       */
    (destructor)TreeIter_dealloc ,             /* tp_dealloc        */
    0,                                         /* tp_print          */
    0,                                         /* tp_getattr        */
    0,                                         /* tp_setattr        */
    0,                                         /* tp_compare        */
    0,                                         /* tp_repr           */
    0,                                         /* tp_as_number      */
    0,                                         /* tp_as_sequence    */
    0,                                         /* tp_as_mapping     */
    0,                                         /* tp_hash           */
    0,                                         /* tp_call           */
    0,                                         /* tp_str            */
    0,                                         /* tp_getattro       */
    0,                                         /* tp_setattro       */
    0,                                         /* tp_as_buffer      */
    Py_TPFLAGS_DEFAULT | Py_TPFLAGS_BASETYPE,  /* tp_flags          */
    TreeIter__doc__,                           /* tp_doc            */
    0,                                         /* tp_traverse       */
    0,                                         /* tp_clear          */
    0,                                         /* tp_richcompare    */
    0,                                         /* tp_weaklistoffset */
    PyObject_SelfIter,                         /* tp_iter           */
    (iternextfunc)TreeIter_iternext,           /* tp_iternext       */
};<|MERGE_RESOLUTION|>--- conflicted
+++ resolved
@@ -281,16 +281,8 @@
 {
     git_diff_options opts = GIT_DIFF_OPTIONS_INIT;
     git_diff_list *diff;
-<<<<<<< HEAD
     git_repository* repo;
     int err;
-=======
-    git_tree* tree = NULL;
-    git_index* index;
-    git_repository *repo;
-    int err, empty_tree = 0;
-    char *keywords[] = {"obj", "flags", "empty_tree", NULL};
->>>>>>> 4f83209a
 
     Diff *py_diff;
     PyObject *py_obj = NULL;
@@ -298,8 +290,7 @@
     if (!PyArg_ParseTuple(args, "|i", &opts.flags))
         return NULL;
 
-<<<<<<< HEAD
-    repo = self->repo->repo;
+    repo = git_tree_owner(self->tree);
     err = git_diff_tree_to_workdir(&diff, repo, self->tree, &opts);
 
     if (err < 0)
@@ -328,28 +319,9 @@
     Index *py_idx = NULL;
 
     if (!PyArg_ParseTuple(args, "O!|i", &IndexType, &py_idx, &opts.flags))
-=======
+        return NULL;
+
     repo = git_tree_owner(self->tree);
-    if (py_obj == NULL) {
-        if (empty_tree > 0)
-            err = git_diff_tree_to_tree(&diff, repo, self->tree, NULL, &opts);
-        else
-            err = git_diff_tree_to_workdir(&diff, repo, self->tree, &opts);
-
-    } else if (PyObject_TypeCheck(py_obj, &TreeType)) {
-        tree = ((Tree *)py_obj)->tree;
-        err = git_diff_tree_to_tree(&diff, repo, self->tree, tree, &opts);
-
-    } else if (PyObject_TypeCheck(py_obj, &IndexType)) {
-        index = ((Index *)py_obj)->index;
-        err = git_diff_tree_to_index(&diff, repo, self->tree, index, &opts);
-
-    } else {
-        PyErr_SetObject(PyExc_TypeError, py_obj);
->>>>>>> 4f83209a
-        return NULL;
-
-    repo = self->repo->repo;
     err = git_diff_tree_to_index(&diff, repo, self->tree, py_idx->index, &opts);
     if (err < 0)
         return Error_set(err);
@@ -382,7 +354,7 @@
                                      &swap))
         return NULL;
 
-    repo = self->repo->repo;
+    repo = git_tree_owner(self->tree);
     to = (py_tree == NULL) ? NULL : py_tree->tree;
     from = self->tree;
     if (swap > 0) {
