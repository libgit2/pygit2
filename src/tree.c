--- conflicted
+++ resolved
@@ -386,16 +386,6 @@
     0,                          /* nb_inplace_xor */
     0,                          /* nb_inplace_or */
     0,                          /* nb_floor_divide */
-<<<<<<< HEAD
-    TreeEntry_getitem,          /* nb_true_divide */
-    0,                          /* nb_inplace_floor_divide */
-    0,                          /* nb_inplace_true_divide */
-    0,                          /* nb_index */
-#if PY_MAJOR_VERSION >= 3
-    0,                          /* nb_matrix_multiply */
-    0,                          /* nb_inplace_matrix_multiply */
-#endif
-=======
     (binaryfunc)TreeEntry_getitem, /* nb_true_divide */
     0,                          /* nb_inplace_floor_divide */
     0,                          /* nb_inplace_true_divide */
@@ -403,7 +393,6 @@
 // Python 3.5+
 //  0,                          /* nb_matrix_multiply */
 //  0,                          /* nb_inplace_matrix_multiply */
->>>>>>> f0f8cc20
 };
 
 
@@ -501,11 +490,7 @@
 }
 
 int
-<<<<<<< HEAD
-Tree_fix_index(git_tree *tree, PyObject *py_index)
-=======
 Tree_fix_index(const git_tree *tree, PyObject *py_index)
->>>>>>> f0f8cc20
 {
     long index;
     size_t len;
@@ -852,16 +837,6 @@
     0,                          /* nb_inplace_xor */
     0,                          /* nb_inplace_or */
     0,                          /* nb_floor_divide */
-<<<<<<< HEAD
-    Tree_getitem,               /* nb_true_divide */
-    0,                          /* nb_inplace_floor_divide */
-    0,                          /* nb_inplace_true_divide */
-    0,                          /* nb_index */
-#if PY_MAJOR_VERSION >= 3
-    0,                          /* nb_matrix_multiply */
-    0,                          /* nb_inplace_matrix_multiply */
-#endif
-=======
     (binaryfunc)Tree_getitem,   /* nb_true_divide */
     0,                          /* nb_inplace_floor_divide */
     0,                          /* nb_inplace_true_divide */
@@ -869,7 +844,6 @@
 // Python 3.5+
 //  0,                          /* nb_matrix_multiply */
 //  0,                          /* nb_inplace_matrix_multiply */
->>>>>>> f0f8cc20
 };
 
 PyDoc_STRVAR(Tree__doc__, "Tree objects.");
