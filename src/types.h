/*
 * Copyright 2010-2013 The pygit2 contributors
 *
 * This file is free software; you can redistribute it and/or modify
 * it under the terms of the GNU General Public License, version 2,
 * as published by the Free Software Foundation.
 *
 * In addition to the permissions in the GNU General Public License,
 * the authors give you unlimited permission to link the compiled
 * version of this file into combinations with other programs,
 * and to distribute those combinations without any restriction
 * coming from the use of this file.  (The General Public License
 * restrictions do apply in other respects; for example, they cover
 * modification of the file, and distribution when not linked into
 * a combined executable.)
 *
 * This file is distributed in the hope that it will be useful, but
 * WITHOUT ANY WARRANTY; without even the implied warranty of
 * MERCHANTABILITY or FITNESS FOR A PARTICULAR PURPOSE.  See the GNU
 * General Public License for more details.
 *
 * You should have received a copy of the GNU General Public License
 * along with this program; see the file COPYING.  If not, write to
 * the Free Software Foundation, 51 Franklin Street, Fifth Floor,
 * Boston, MA 02110-1301, USA.
 */

#ifndef INCLUDE_pygit2_objects_h
#define INCLUDE_pygit2_objects_h

#define PY_SSIZE_T_CLEAN
#include <Python.h>
#include <git2.h>

/*
 * Python objects
 *
 **/

/* git_repository */
typedef struct {
    PyObject_HEAD
    git_repository *repo;
    PyObject *index;  /* It will be None for a bare repository */
    PyObject *config; /* It will be None for a bare repository */
} Repository;


typedef struct {
    PyObject_HEAD
    git_oid oid;
} Oid;


#define SIMPLE_TYPE(_name, _ptr_type, _ptr_name) \
        typedef struct {\
            PyObject_HEAD\
            Repository *repo;\
            _ptr_type *_ptr_name;\
        } _name;


/* git object types
 *
 * The structs for some of the object subtypes are identical except for
 * the type of their object pointers. */
SIMPLE_TYPE(Object, git_object, obj)
SIMPLE_TYPE(Commit, git_commit, commit)
SIMPLE_TYPE(Tree, git_tree, tree)
SIMPLE_TYPE(Blob, git_blob, blob)
SIMPLE_TYPE(Tag, git_tag, tag)


/* git_config */
typedef struct {
    PyObject_HEAD
    git_config* config;
} Config;


/* git_note */
typedef struct {
    PyObject_HEAD
    Repository *repo;
    git_note *note;
    char* annotated_id;
} Note;

typedef struct {
    PyObject_HEAD
    Repository *repo;
    git_note_iterator* iter;
    char* ref;
} NoteIter;


/* git _diff */
SIMPLE_TYPE(Diff, git_diff_list, list)

typedef struct {
    PyObject_HEAD
    Diff* diff;
    size_t i;
    size_t n;
} DiffIter;

typedef struct {
    PyObject_HEAD
    PyObject* hunks;
    const char * old_file_path;
    const char * new_file_path;
    char* old_oid;
    char* new_oid;
    char status;
    unsigned similarity;
<<<<<<< HEAD
    unsigned additions;
    unsigned deletions;
=======
    unsigned flags;
>>>>>>> d0b366e8
} Patch;

typedef struct {
    PyObject_HEAD
    PyObject* lines;
    int old_start;
    int old_lines;
    int new_start;
    int new_lines;
} Hunk;


/* git_tree_walk , git_treebuilder*/
SIMPLE_TYPE(TreeBuilder, git_treebuilder, bld)

typedef struct {
    PyObject_HEAD
    const git_tree_entry *entry;
} TreeEntry;

typedef struct {
    PyObject_HEAD
    Tree *owner;
    int i;
} TreeIter;


/* git_index */
SIMPLE_TYPE(Index, git_index, index)

typedef struct {
    PyObject_HEAD
    const git_index_entry *entry;
} IndexEntry;

typedef struct {
    PyObject_HEAD
    Index *owner;
    int i;
} IndexIter;


/* git_reference, git_reflog */
SIMPLE_TYPE(Walker, git_revwalk, walk)

SIMPLE_TYPE(Reference, git_reference, reference)

typedef Reference Branch;

typedef struct {
    PyObject_HEAD
    git_signature *signature;
    char *oid_old;
    char *oid_new;
    char *message;
} RefLogEntry;

typedef struct {
    PyObject_HEAD
    git_reflog *reflog;
    size_t i;
    size_t size;
} RefLogIter;


/* git_signature */
typedef struct {
    PyObject_HEAD
    Object *obj;
    const git_signature *signature;
    const char *encoding;
} Signature;


/* git_remote */
SIMPLE_TYPE(Remote, git_remote, remote)


#endif<|MERGE_RESOLUTION|>--- conflicted
+++ resolved
@@ -113,12 +113,9 @@
     char* new_oid;
     char status;
     unsigned similarity;
-<<<<<<< HEAD
     unsigned additions;
     unsigned deletions;
-=======
     unsigned flags;
->>>>>>> d0b366e8
 } Patch;
 
 typedef struct {
