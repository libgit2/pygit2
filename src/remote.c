--- conflicted
+++ resolved
@@ -128,11 +128,7 @@
 
     err = git_remote_get_fetch_refspecs(&refspecs, self->remote);
 
-<<<<<<< HEAD
     if (err != GIT_OK)
-=======
-    if (err != 0)
->>>>>>> 03a64659
         return Error_set(err);
 
     new_list = get_pylist_from_git_strarray(&refspecs);
@@ -154,11 +150,7 @@
 
     err = git_remote_get_push_refspecs(&refspecs, self->remote);
 
-<<<<<<< HEAD
     if (err != GIT_OK)
-=======
-    if (err != 0)
->>>>>>> 03a64659
         return Error_set(err);
 
     new_list = get_pylist_from_git_strarray(&refspecs);
@@ -194,9 +186,9 @@
 
     return GIT_OK;
 
-    error:
-        Error_set(GITERR_NOMEMORY);
-        return -1;
+error:
+    Error_set(GITERR_NOMEMORY);
+    return -1;
 }
 
 
@@ -215,21 +207,11 @@
     if (! PyArg_Parse(args, "O", &pyrefspecs))
         return Error_set(GITERR_INVALID);
 
-<<<<<<< HEAD
     if (get_strarraygit_from_pylist(&fetch_refspecs , pyrefspecs) != GIT_OK) {
-=======
-    if (get_strarraygit_from_pylist(&fetch_refspecs , pyrefspecs) != 0)
->>>>>>> 03a64659
         return NULL;
 
     err = git_remote_set_fetch_refspecs(self->remote, &fetch_refspecs);
 
-<<<<<<< HEAD
-=======
-    if (err != 0)
-        return Error_set(err);
-
->>>>>>> 03a64659
     git_strarray_free(&fetch_refspecs);
 
     if (err != GIT_OK) {
@@ -260,13 +242,6 @@
 
     err = git_remote_set_push_refspecs(self->remote, &push_refspecs);
 
-<<<<<<< HEAD
-=======
-    if (err != 0)
-        return Error_set(err);
-
-
->>>>>>> 03a64659
     git_strarray_free(&push_refspecs);
 
     if (err != GIT_OK)
