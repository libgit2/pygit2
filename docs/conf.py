# Configuration file for the Sphinx documentation builder.
#
# This file only contains a selection of the most common options. For a full
# list see the documentation:
# http://www.sphinx-doc.org/en/master/config

import os, platform, sys
from string import digits

# -- Path setup --------------------------------------------------------------

# If extensions (or modules to document with autodoc) are in another directory,
# add these directories to sys.path here. If the directory is relative to the
# documentation root, use os.path.abspath to make it absolute, like shown here.
#
version_string = sys.platform.rstrip(digits) + "-" + os.uname()[4] + "-" + ".".join(platform.python_version_tuple()[0:2])
sys.path.insert(0, os.path.abspath('../build/lib.' + version_string))


# -- Project information -----------------------------------------------------

project = 'pygit2'
copyright = '2010-2019 The pygit2 contributors'
#author = ''

# The full version, including alpha/beta/rc tags
release = '1.0.2'


<<<<<<< HEAD
# -- General configuration ---------------------------------------------------
=======
# The version info for the project you're documenting, acts as replacement for
# |version| and |release|, also used in various other places throughout the
# built documents.
#
# The short X.Y version.
version = '1.0'
# The full version, including alpha/beta/rc tags.
release = '1.0.3'
>>>>>>> eb513372

# Add any Sphinx extension module names here, as strings. They can be
# extensions coming with Sphinx (named 'sphinx.ext.*') or your custom
# ones.
extensions = [
    'sphinx.ext.autodoc',
]

# Add any paths that contain templates here, relative to this directory.
templates_path = ['_templates']

# List of patterns, relative to source directory, that match files and
# directories to ignore when looking for source files.
# This pattern also affects html_static_path and html_extra_path.
exclude_patterns = ['_build', 'Thumbs.db', '.DS_Store']


# -- Options for HTML output -------------------------------------------------

# The theme to use for HTML and HTML Help pages.  See the documentation for
# a list of builtin themes.
#
html_theme = 'sphinx_rtd_theme'
html_theme_path = ['_themes']

# Add any paths that contain custom static files (such as style sheets) here,
# relative to this directory. They are copied after the builtin static files,
# so a file named "default.css" will overwrite the builtin "default.css".
html_static_path = ['_static']<|MERGE_RESOLUTION|>--- conflicted
+++ resolved
@@ -24,21 +24,10 @@
 #author = ''
 
 # The full version, including alpha/beta/rc tags
-release = '1.0.2'
+release = '1.0.3'
 
 
-<<<<<<< HEAD
 # -- General configuration ---------------------------------------------------
-=======
-# The version info for the project you're documenting, acts as replacement for
-# |version| and |release|, also used in various other places throughout the
-# built documents.
-#
-# The short X.Y version.
-version = '1.0'
-# The full version, including alpha/beta/rc tags.
-release = '1.0.3'
->>>>>>> eb513372
 
 # Add any Sphinx extension module names here, as strings. They can be
 # extensions coming with Sphinx (named 'sphinx.ext.*') or your custom
