# Copyright 2010-2025 The pygit2 contributors
#
# This file is free software; you can redistribute it and/or modify
# it under the terms of the GNU General Public License, version 2,
# as published by the Free Software Foundation.
#
# In addition to the permissions in the GNU General Public License,
# the authors give you unlimited permission to link the compiled
# version of this file into combinations with other programs,
# and to distribute those combinations without any restriction
# coming from the use of this file.  (The General Public License
# restrictions do apply in other respects; for example, they cover
# modification of the file, and distribution when not linked into
# a combined executable.)
#
# This file is distributed in the hope that it will be useful, but
# WITHOUT ANY WARRANTY; without even the implied warranty of
# MERCHANTABILITY or FITNESS FOR A PARTICULAR PURPOSE.  See the GNU
# General Public License for more details.
#
# You should have received a copy of the GNU General Public License
# along with this program; see the file COPYING.  If not, write to
# the Free Software Foundation, 51 Franklin Street, Fifth Floor,
# Boston, MA 02110-1301, USA.

# Import from pygit2
from ._pygit2 import GitError
from .ffi import C, ffi

__all__ = ['GitError']

value_errors = set([C.GIT_EEXISTS, C.GIT_EINVALIDSPEC, C.GIT_EAMBIGUOUS])


<<<<<<< HEAD
def check_error(err, io: bool = False) -> None:
=======
def check_error(err: int, io=False) -> None:
>>>>>>> ecd6ff2a
    if err >= 0:
        return

    # These are special error codes, they should never reach here
    test = err != C.GIT_EUSER and err != C.GIT_PASSTHROUGH
    assert test, f'Unexpected error code {err}'

    # Error message
    giterr = C.git_error_last()
    if giterr != ffi.NULL:
        message = ffi.string(giterr.message).decode('utf8', errors='surrogateescape')
    else:
        message = f'err {err} (no message provided)'

    # Translate to Python errors
    if err in value_errors:
        raise ValueError(message)

    if err == C.GIT_ENOTFOUND:
        if io:
            raise IOError(message)

        raise KeyError(message)

    if err == C.GIT_EINVALIDSPEC:
        raise ValueError(message)

    if err == C.GIT_ITEROVER:
        raise StopIteration()

    # Generic Git error
    raise GitError(message)


# Indicate that we want libgit2 to pretend a function was not set
class Passthrough(Exception):
    def __init__(self) -> None:
        super().__init__('The function asked for pass-through')<|MERGE_RESOLUTION|>--- conflicted
+++ resolved
@@ -32,11 +32,7 @@
 value_errors = set([C.GIT_EEXISTS, C.GIT_EINVALIDSPEC, C.GIT_EAMBIGUOUS])
 
 
-<<<<<<< HEAD
-def check_error(err, io: bool = False) -> None:
-=======
-def check_error(err: int, io=False) -> None:
->>>>>>> ecd6ff2a
+def check_error(err: int, io: bool = False) -> None:
     if err >= 0:
         return
 
