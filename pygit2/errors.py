--- conflicted
+++ resolved
@@ -41,13 +41,9 @@
     # Error message
     giterr = C.git_error_last()
     if giterr != ffi.NULL:
-<<<<<<< HEAD
         message = ffi.string(giterr.message)
         if isinstance(message, bytes):
-            message = message.decode('utf8')
-=======
-        message = ffi.string(giterr.message).decode('utf8', errors='surrogateescape')
->>>>>>> d0879d84
+            message = message.decode('utf8', errors='surrogateescape')
     else:
         message = f'err {err} (no message provided)'
 
