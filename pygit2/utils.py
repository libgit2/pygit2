# Copyright 2010-2025 The pygit2 contributors
#
# This file is free software; you can redistribute it and/or modify
# it under the terms of the GNU General Public License, version 2,
# as published by the Free Software Foundation.
#
# In addition to the permissions in the GNU General Public License,
# the authors give you unlimited permission to link the compiled
# version of this file into combinations with other programs,
# and to distribute those combinations without any restriction
# coming from the use of this file.  (The General Public License
# restrictions do apply in other respects; for example, they cover
# modification of the file, and distribution when not linked into
# a combined executable.)
#
# This file is distributed in the hope that it will be useful, but
# WITHOUT ANY WARRANTY; without even the implied warranty of
# MERCHANTABILITY or FITNESS FOR A PARTICULAR PURPOSE.  See the GNU
# General Public License for more details.
#
# You should have received a copy of the GNU General Public License
# along with this program; see the file COPYING.  If not, write to
# the Free Software Foundation, 51 Franklin Street, Fifth Floor,
# Boston, MA 02110-1301, USA.

from __future__ import annotations

import contextlib
import os
from types import TracebackType
from typing import TYPE_CHECKING, Any, Generic, TypeAlias, TypeVar, cast, overload

# Import from pygit2
from .ffi import C, ffi

if TYPE_CHECKING:
    from _cffi_backend import _CDataBase as CData
    from _typeshed import SupportsLenAndGetItem

_T = TypeVar('_T')
StrOrBytesPath: TypeAlias = str | bytes | os.PathLike[str] | os.PathLike[bytes]


def maybe_bytes(ptr: CData | Any) -> bytes | None:
    if not ptr:
        return None

<<<<<<< HEAD
    out = ffi.string(ptr)
    if isinstance(out, bytes):
        out = out.decode('utf8')
    return out
=======
    return ffi.string(ptr).decode('utf8', errors='surrogateescape')
>>>>>>> d0879d84


def to_bytes(s, encoding='utf-8', errors='strict'):
    out = ffi.string(ptr)
    return cast(bytes, out)


def maybe_string(ptr: CData | Any) -> str | None:
    out = maybe_bytes(ptr)
    if isinstance(out, bytes):
        out = out.decode('utf8')
    return out


# Cannot describe ffi.NULL, so using CData


@overload
def to_bytes(s: CData | None) -> CData: ...
@overload
def to_bytes(s: StrOrBytesPath) -> bytes: ...


def to_bytes(
    s: StrOrBytesPath | CData | None,
    encoding: str = 'utf-8',
    errors: str = 'strict',
) -> bytes | CData:
    if s == ffi.NULL or s is None:
        return ffi.NULL

    if isinstance(s, os.PathLike):
        s = os.fspath(s)

    if isinstance(s, bytes):
        return s

    return cast(str, s).encode(encoding, errors)


def to_str(s: StrOrBytesPath) -> str:
    if hasattr(s, '__fspath__'):
        s = os.fspath(s)

    if isinstance(s, str):
        return s

    if isinstance(s, bytes):
        return s.decode()

    raise TypeError(f'unexpected type "{repr(s)}"')


def buffer_to_bytes(cdata: CData) -> bytes:
    buf = ffi.buffer(cdata)
    return cast(bytes, buf[:])


def ptr_to_bytes(ptr_cdata: Any) -> bytes:
    """
    Convert a pointer coming from C code (<cdata 'some_type *'>)
    to a byte buffer containing the address that the pointer refers to.
    """

    return buffer_to_bytes(ffi.new('void **', ptr_cdata))


@contextlib.contextmanager
def new_git_strarray():
    strarray = ffi.new('git_strarray *')
    yield strarray
    C.git_strarray_dispose(strarray)


def strarray_to_strings(arr: Any) -> list[str]:
    """
    Return a list of strings from a git_strarray pointer.

    Free the strings contained in the git_strarry, this means it won't be usable after
    calling this function.
    """
    try:
        return [ffi.string(arr.strings[i]).decode('utf-8') for i in range(arr.count)]  # type: ignore
    finally:
        C.git_strarray_dispose(arr)


class StrArray:
    """A git_strarray wrapper

    Use this in order to get a git_strarray* to pass to libgit2 out of a
    list of strings. This has a context manager, which you should use, e.g.

        with StrArray(list_of_strings) as arr:
            C.git_function_that_takes_strarray(arr.ptr)

    To make a pre-existing git_strarray point to the provided list of strings,
    use the context manager's assign_to() method:

        struct = ffi.new('git_strarray *', [ffi.NULL, 0])
        with StrArray(list_of_strings) as arr:
            arr.assign_to(struct)

    The above construct is still subject to FFI scoping rules, i.e. the
    contents of 'struct' only remain valid within the StrArray context.
    """

<<<<<<< HEAD
    def __init__(self, listarg: Any):
        # Allow passing in None as lg2 typically considers them the same as empty
        if listarg is None:
            self.__array = ffi.NULL
            return

        if not isinstance(listarg, (list, tuple)):
            raise TypeError('Value must be a list')

        listarg = cast(list[Any], listarg)

        strings: list[Any] = [None] * len(listarg)
        for i in range(len(listarg)):
            li = listarg[i]
=======
    def __init__(self, lst):
        # Allow passing in None as lg2 typically considers them the same as empty
        if lst is None:
            self.__array = ffi.NULL
            return

        if not isinstance(lst, (list, tuple)):
            raise TypeError('Value must be a list')

        strings = [None] * len(lst)
        for i in range(len(lst)):
            li = lst[i]
>>>>>>> d0879d84
            if not isinstance(li, str) and not hasattr(li, '__fspath__'):
                raise TypeError('Value must be a string or PathLike object')

            strings[i] = ffi.new('char []', to_bytes(li))

        self.__arr = ffi.new('char *[]', strings)
        self.__strings = strings
        self.__array = ffi.new('git_strarray *', [self.__arr, len(strings)])

    def __enter__(self):
        return self

    def __exit__(
        self, type: type[BaseException], value: BaseException, traceback: TracebackType
    ) -> None:
        pass

    @property
    def ptr(self):
        return self.__array

    def assign_to(self, git_strarray: Any):
        if self.__array == ffi.NULL:
            git_strarray.strings = ffi.NULL
            git_strarray.count = 0
        else:
            git_strarray.strings = self.__arr
            git_strarray.count = len(self.__strings)


class GenericIterator(Generic[_T]):
    """Helper to easily implement an iterator.

    The constructor gets a container which must implement __len__ and
    __getitem__
    """

    def __init__(self, container: SupportsLenAndGetItem[_T]):
        self.container = container
        self.length = len(container)
        self.idx = 0

    def next(self) -> _T:
        return self.__next__()

    def __next__(self) -> _T:
        idx = self.idx
        if idx >= self.length:
            raise StopIteration

        self.idx += 1
        return self.container[idx]<|MERGE_RESOLUTION|>--- conflicted
+++ resolved
@@ -45,14 +45,10 @@
     if not ptr:
         return None
 
-<<<<<<< HEAD
     out = ffi.string(ptr)
     if isinstance(out, bytes):
-        out = out.decode('utf8')
+        out = out.decode('utf8', errors='surrogateescape')
     return out
-=======
-    return ffi.string(ptr).decode('utf8', errors='surrogateescape')
->>>>>>> d0879d84
 
 
 def to_bytes(s, encoding='utf-8', errors='strict'):
@@ -160,7 +156,6 @@
     contents of 'struct' only remain valid within the StrArray context.
     """
 
-<<<<<<< HEAD
     def __init__(self, listarg: Any):
         # Allow passing in None as lg2 typically considers them the same as empty
         if listarg is None:
@@ -175,20 +170,6 @@
         strings: list[Any] = [None] * len(listarg)
         for i in range(len(listarg)):
             li = listarg[i]
-=======
-    def __init__(self, lst):
-        # Allow passing in None as lg2 typically considers them the same as empty
-        if lst is None:
-            self.__array = ffi.NULL
-            return
-
-        if not isinstance(lst, (list, tuple)):
-            raise TypeError('Value must be a list')
-
-        strings = [None] * len(lst)
-        for i in range(len(lst)):
-            li = lst[i]
->>>>>>> d0879d84
             if not isinstance(li, str) and not hasattr(li, '__fspath__'):
                 raise TypeError('Value must be a string or PathLike object')
 
