--- conflicted
+++ resolved
@@ -292,16 +292,8 @@
     def push(self, specs, signature=None, message=None):
         """push(specs, signature, message)
 
-<<<<<<< HEAD
-    def push(self, spec, signature=None, message=None):
-        """push(refspec, signature, message)
-
-        Push the given refspec to the remote. Raises ``GitError`` on error.
-=======
         Push the given refspec to the remote. Raises ``GitError`` on
         protocol error or unpack failure.
-        May require libssh2.
->>>>>>> 78695aa9
 
         :param [str] specs: push refspecs to use
         :param Signature signature: signature to use when updating the tips
