# Copyright 2010-2025 The pygit2 contributors
#
# This file is free software; you can redistribute it and/or modify
# it under the terms of the GNU General Public License, version 2,
# as published by the Free Software Foundation.
#
# In addition to the permissions in the GNU General Public License,
# the authors give you unlimited permission to link the compiled
# version of this file into combinations with other programs,
# and to distribute those combinations without any restriction
# coming from the use of this file.  (The General Public License
# restrictions do apply in other respects; for example, they cover
# modification of the file, and distribution when not linked into
# a combined executable.)
#
# This file is distributed in the hope that it will be useful, but
# WITHOUT ANY WARRANTY; without even the implied warranty of
# MERCHANTABILITY or FITNESS FOR A PARTICULAR PURPOSE.  See the GNU
# General Public License for more details.
#
# You should have received a copy of the GNU General Public License
# along with this program; see the file COPYING.  If not, write to
# the Free Software Foundation, 51 Franklin Street, Fifth Floor,
# Boston, MA 02110-1301, USA.

from __future__ import annotations

<<<<<<< HEAD
from typing import Any, Protocol

from typing import Any, Protocol
=======
from typing import TYPE_CHECKING
>>>>>>> d0879d84

from .enums import CredentialType


<<<<<<< HEAD
class BaseCredentials(Protocol):
    @property
    def credential_type(self) -> CredentialType: ...
    @property
    def credential_tuple(self) -> tuple[str, ...]: ...
    def __call__(self, _url: Any, _username: Any, _allowed: Any) -> BaseCredentials: ...
=======
if TYPE_CHECKING:
    from pathlib import Path
>>>>>>> d0879d84


class Username:
    """Username credentials

    This is an object suitable for passing to a remote's credentials
    callback and for returning from said callback.
    """

    def __init__(self, username: str):
<<<<<<< HEAD
    def __init__(self, username: str):
=======
>>>>>>> d0879d84
        self._username = username

    @property
    def credential_type(self) -> CredentialType:
        return CredentialType.USERNAME

    @property
    def credential_tuple(self):
        return (self._username,)

<<<<<<< HEAD
    def __call__(self, _url: Any, _username: Any, _allowed: Any):
=======
    def __call__(
        self, _url: str, _username: str | None, _allowed: CredentialType
    ) -> Username:
>>>>>>> d0879d84
        return self


class UserPass:
    """Username/Password credentials

    This is an object suitable for passing to a remote's credentials
    callback and for returning from said callback.
    """

    def __init__(self, username: str, password: str):
<<<<<<< HEAD
    def __init__(self, username: str, password: str):
=======
>>>>>>> d0879d84
        self._username = username
        self._password = password

    @property
    def credential_type(self) -> CredentialType:
        return CredentialType.USERPASS_PLAINTEXT

    @property
    def credential_tuple(self):
        return (self._username, self._password)

<<<<<<< HEAD
    def __call__(self, _url: Any, _username: Any, _allowed: Any):
=======
    def __call__(
        self, _url: str, _username: str | None, _allowed: CredentialType
    ) -> UserPass:
>>>>>>> d0879d84
        return self


class Keypair:
    """
    SSH key pair credentials.

    This is an object suitable for passing to a remote's credentials
    callback and for returning from said callback.

    Parameters:

    username : str
        The username being used to authenticate with the remote server.

    pubkey : str
        The path to the user's public key file.

    privkey : str
        The path to the user's private key file.

    passphrase : str
        The password used to decrypt the private key file, or empty string if
        no passphrase is required.
    """

    def __init__(
<<<<<<< HEAD
        self,
        username: str,
        pubkey: str | None,
        privkey: str | None,
        passphrase: str | None,
=======
        self, username: str, pubkey: str | Path, privkey: str | Path, passphrase: str
>>>>>>> d0879d84
    ):
        self._username = username
        self._pubkey = pubkey
        self._privkey = privkey
        self._passphrase = passphrase

    @property
    def credential_type(self) -> CredentialType:
        return CredentialType.SSH_KEY

    @property
    def credential_tuple(self):
        return (self._username, self._pubkey, self._privkey, self._passphrase)

<<<<<<< HEAD
    def __call__(self, _url: Any, _username: Any, _allowed: Any):
=======
    def __call__(
        self, _url: str, _username: str | None, _allowed: CredentialType
    ) -> Keypair:
>>>>>>> d0879d84
        return self


class KeypairFromAgent(Keypair):
    def __init__(self, username: str):
<<<<<<< HEAD
    def __init__(self, username: str):
=======
>>>>>>> d0879d84
        super().__init__(username, None, None, None)


class KeypairFromMemory(Keypair):
    @property
    def credential_type(self) -> CredentialType:
        return CredentialType.SSH_MEMORY<|MERGE_RESOLUTION|>--- conflicted
+++ resolved
@@ -25,28 +25,19 @@
 
 from __future__ import annotations
 
-<<<<<<< HEAD
-from typing import Any, Protocol
-
-from typing import Any, Protocol
-=======
-from typing import TYPE_CHECKING
->>>>>>> d0879d84
+from typing import Any, Protocol, TYPE_CHECKING
 
 from .enums import CredentialType
 
+if TYPE_CHECKING:
+    from pathlib import Path
 
-<<<<<<< HEAD
 class BaseCredentials(Protocol):
     @property
     def credential_type(self) -> CredentialType: ...
     @property
     def credential_tuple(self) -> tuple[str, ...]: ...
     def __call__(self, _url: Any, _username: Any, _allowed: Any) -> BaseCredentials: ...
-=======
-if TYPE_CHECKING:
-    from pathlib import Path
->>>>>>> d0879d84
 
 
 class Username:
@@ -57,10 +48,6 @@
     """
 
     def __init__(self, username: str):
-<<<<<<< HEAD
-    def __init__(self, username: str):
-=======
->>>>>>> d0879d84
         self._username = username
 
     @property
@@ -71,13 +58,9 @@
     def credential_tuple(self):
         return (self._username,)
 
-<<<<<<< HEAD
-    def __call__(self, _url: Any, _username: Any, _allowed: Any):
-=======
     def __call__(
         self, _url: str, _username: str | None, _allowed: CredentialType
     ) -> Username:
->>>>>>> d0879d84
         return self
 
 
@@ -89,10 +72,6 @@
     """
 
     def __init__(self, username: str, password: str):
-<<<<<<< HEAD
-    def __init__(self, username: str, password: str):
-=======
->>>>>>> d0879d84
         self._username = username
         self._password = password
 
@@ -104,13 +83,9 @@
     def credential_tuple(self):
         return (self._username, self._password)
 
-<<<<<<< HEAD
-    def __call__(self, _url: Any, _username: Any, _allowed: Any):
-=======
     def __call__(
         self, _url: str, _username: str | None, _allowed: CredentialType
     ) -> UserPass:
->>>>>>> d0879d84
         return self
 
 
@@ -138,15 +113,7 @@
     """
 
     def __init__(
-<<<<<<< HEAD
-        self,
-        username: str,
-        pubkey: str | None,
-        privkey: str | None,
-        passphrase: str | None,
-=======
         self, username: str, pubkey: str | Path, privkey: str | Path, passphrase: str
->>>>>>> d0879d84
     ):
         self._username = username
         self._pubkey = pubkey
@@ -161,22 +128,14 @@
     def credential_tuple(self):
         return (self._username, self._pubkey, self._privkey, self._passphrase)
 
-<<<<<<< HEAD
-    def __call__(self, _url: Any, _username: Any, _allowed: Any):
-=======
     def __call__(
         self, _url: str, _username: str | None, _allowed: CredentialType
     ) -> Keypair:
->>>>>>> d0879d84
         return self
 
 
 class KeypairFromAgent(Keypair):
     def __init__(self, username: str):
-<<<<<<< HEAD
-    def __init__(self, username: str):
-=======
->>>>>>> d0879d84
         super().__init__(username, None, None, None)
 
 
