# -*- coding: utf-8 -*-
#
# Copyright 2010-2014 The pygit2 contributors
#
# This file is free software; you can redistribute it and/or modify
# it under the terms of the GNU General Public License, version 2,
# as published by the Free Software Foundation.
#
# In addition to the permissions in the GNU General Public License,
# the authors give you unlimited permission to link the compiled
# version of this file into combinations with other programs,
# and to distribute those combinations without any restriction
# coming from the use of this file.  (The General Public License
# restrictions do apply in other respects; for example, they cover
# modification of the file, and distribution when not linked into
# a combined executable.)
#
# This file is distributed in the hope that it will be useful, but
# WITHOUT ANY WARRANTY; without even the implied warranty of
# MERCHANTABILITY or FITNESS FOR A PARTICULAR PURPOSE.  See the GNU
# General Public License for more details.
#
# You should have received a copy of the GNU General Public License
# along with this program; see the file COPYING.  If not, write to
# the Free Software Foundation, 51 Franklin Street, Fifth Floor,
# Boston, MA 02110-1301, USA.

# Import from the future
from __future__ import absolute_import

# Import from the Standard Library
from string import hexdigits
import sys, tarfile
from time import time
if sys.version_info[0] < 3:
    from cStringIO import StringIO
else:
    from io import BytesIO as StringIO

# Import from pygit2
from _pygit2 import Repository as _Repository
from _pygit2 import Oid, GIT_OID_HEXSZ, GIT_OID_MINPREFIXLEN
from _pygit2 import GIT_CHECKOUT_SAFE_CREATE, GIT_DIFF_NORMAL
from _pygit2 import GIT_FILEMODE_LINK
from _pygit2 import Reference, Tree, Commit, Blob

from .config import Config
from .errors import check_error
from .ffi import ffi, C
from .index import Index
from .remote import RemoteCollection
from .blame import Blame
from .utils import to_bytes, is_string


class Repository(_Repository):

    def __init__(self, *args, **kwargs):
        super(Repository, self).__init__(*args, **kwargs)
        self._common_init()

    @classmethod
    def _from_c(cls, ptr, owned):
        cptr = ffi.new('git_repository **')
        cptr[0] = ptr
        repo = cls.__new__(cls)
        super(cls, repo)._from_c(bytes(ffi.buffer(cptr)[:]), owned)
        repo._common_init()
        return repo

    def _common_init(self):
        self.remotes = RemoteCollection(self)

        # Get the pointer as the contents of a buffer and store it for
        # later access
        repo_cptr = ffi.new('git_repository **')
        ffi.buffer(repo_cptr)[:] = self._pointer[:]
        self._repo = repo_cptr[0]

    #
    # Mapping interface
    #
    def get(self, key, default=None):
        value = self.git_object_lookup_prefix(key)
        return value if (value is not None) else default

    def __getitem__(self, key):
        value = self.git_object_lookup_prefix(key)
        if value is None:
            raise KeyError(key)
        return value

    def __contains__(self, key):
        return self.git_object_lookup_prefix(key) is not None

    def __repr__(self):
        return "pygit2.Repository(%r)" % self.path

    #
    # Remotes
    #
    def create_remote(self, name, url):
        """create_remote(name, url) -> Remote

        Creates a new remote.

        This method is deprecated, please use Remote.remotes.create()
        """

        return self.remotes.create(name, url)

    #
    # Configuration
    #
    @property
    def config(self):
        """The configuration file for this repository

        If a the configuration hasn't been set yet, the default config for
        repository will be returned, including global and system configurations
        (if they are available)."""

        cconfig = ffi.new('git_config **')
        err = C.git_repository_config(cconfig, self._repo)
        check_error(err)

        return Config.from_c(self, cconfig[0])

    @property
    def config_snapshot(self):
        """A snapshot for this repositiory's configuration

        This allows reads over multiple values to use the same version
        of the configuration files"""

        cconfig = ffi.new('git_config **')
        err = C.git_repository_config_snapshot(cconfig, self._repo)
        check_error(err)

        return Config.from_c(self, cconfig[0])

    #
    # References
    #
    def create_reference(self, name, target, force=False):
        """
        Create a new reference "name" which points to an object or to another
        reference.

        Based on the type and value of the target parameter, this method tries
        to guess whether it is a direct or a symbolic reference.

        Keyword arguments:

        force
            If True references will be overridden, otherwise (the default) an
            exception is raised.

        Examples::

            repo.create_reference('refs/heads/foo', repo.head.target)
            repo.create_reference('refs/tags/foo', 'refs/heads/master')
            repo.create_reference('refs/tags/foo', 'bbb78a9cec580')
        """
        direct = (
            type(target) is Oid
            or (
                all(c in hexdigits for c in target)
                and GIT_OID_MINPREFIXLEN <= len(target) <= GIT_OID_HEXSZ))

        if direct:
            return self.create_reference_direct(name, target, force)

        return self.create_reference_symbolic(name, target, force)

    #
    # Checkout
    #
    @staticmethod
    def _checkout_args_to_options(strategy=None, directory=None):
        # Create the options struct to pass
        copts = ffi.new('git_checkout_options *')
        check_error(C.git_checkout_init_options(copts, 1))

        # References we need to keep to strings and so forth
        refs = []

        # pygit2's default is SAFE_CREATE
        copts.checkout_strategy = GIT_CHECKOUT_SAFE_CREATE
        # and go through the arguments to see what the user wanted
        if strategy:
            copts.checkout_strategy = strategy

        if directory:
            target_dir = ffi.new('char[]', to_bytes(directory))
            refs.append(target_dir)
            copts.target_directory = target_dir

        return copts, refs

    def checkout_head(self, **kwargs):
        """Checkout HEAD

        For arguments, see Repository.checkout().
        """
        copts, refs = Repository._checkout_args_to_options(**kwargs)
        check_error(C.git_checkout_head(self._repo, copts))

    def checkout_index(self, **kwargs):
        """Checkout the repository's index

        For arguments, see Repository.checkout().
        """
        copts, refs = Repository._checkout_args_to_options(**kwargs)
        check_error(C.git_checkout_index(self._repo, ffi.NULL, copts))

    def checkout_tree(self, treeish, **kwargs):
        """Checkout the given treeish

        For arguments, see Repository.checkout().
        """
        copts, refs = Repository._checkout_args_to_options(**kwargs)
        cptr = ffi.new('git_object **')
        ffi.buffer(cptr)[:] = treeish._pointer[:]

        check_error(C.git_checkout_tree(self._repo, cptr[0], copts))

    def checkout(self, refname=None, **kwargs):
        """
        Checkout the given reference using the given strategy, and update
        the HEAD.
        The reference may be a reference name or a Reference object.
        The default strategy is GIT_CHECKOUT_SAFE_CREATE.

        To checkout from the HEAD, just pass 'HEAD'::

          >>> checkout('HEAD')

        This is identical to calling checkout_head().

        If no reference is given, checkout from the index.

        Arguments:

        :param str|Reference refname: The reference to checkout. After checkout,
          the current branch will be switched to this one.

        :param int strategy: A ``GIT_CHECKOUT_`` value. The default is
          ``GIT_CHECKOUT_SAFE_CREATE``.

        :param str directory: Alternative checkout path to workdir.

        """

        # Case 1: Checkout index
        if refname is None:
            return self.checkout_index(**kwargs)

        # Case 2: Checkout head
        if refname == 'HEAD':
            return self.checkout_head(**kwargs)

        # Case 3: Reference
        if isinstance(refname, Reference):
            reference = refname
            refname = refname.name
        else:
            reference = self.lookup_reference(refname)

        oid = reference.resolve().target
        treeish = self[oid]
        self.checkout_tree(treeish, **kwargs)
        head = self.lookup_reference('HEAD')
        if head.type == C.GIT_REF_SYMBOLIC:
            from_ = self.head.shorthand
        else:
            from_ = head.target.hex

        try:
            signature = self.default_signature
        except Exception:
            signature = None

        reflog_text = "checkout: moving from %s to %s" % (from_, reference)
        self.set_head(refname, signature, reflog_text)

    #
    # Setting HEAD
    #
    def set_head(self, target, signature=None, message=None):
        """Set HEAD to point to the given target

        Arguments:

        target
            The new target for HEAD. Can be a string or Oid (to detach)

        signature
            Signature to use for the reflog. If not provided, the repository's
            default will be used

        message
            Message to use for the reflog
        """

        sig_ptr = ffi.new('git_signature **')
        if signature:
            ffi.buffer(sig_ptr)[:] = signature._pointer[:]

        message_ptr = ffi.NULL
        if message_ptr:
            message_ptr = to_bytes(message)

        if isinstance(target, Oid):
            oid = ffi.new('git_oid *')
            ffi.buffer(oid)[:] = target.raw[:]
            err = C.git_repository_set_head_detached(self._repo, oid, sig_ptr[0], message_ptr)
            check_error(err)
            return

        # if it's a string, then it's a reference name
        err = C.git_repository_set_head(self._repo, to_bytes(target), sig_ptr[0], message_ptr)
        check_error(err)

    #
    # Diff
    #
    def diff(self, a=None, b=None, cached=False, flags=GIT_DIFF_NORMAL,
             context_lines=3, interhunk_lines=0):
        """
        Show changes between the working tree and the index or a tree,
        changes between the index and a tree, changes between two trees, or
        changes between two blobs.

        Keyword arguments:

        cached
            use staged changes instead of workdir

        flag
            a GIT_DIFF_* constant

        context_lines
            the number of unchanged lines that define the boundary
            of a hunk (and to display before and after)

        interhunk_lines
            the maximum number of unchanged lines between hunk
            boundaries before the hunks will be merged into a one

        Examples::

          # Changes in the working tree not yet staged for the next commit
          >>> diff()

          # Changes between the index and your last commit
          >>> diff(cached=True)

          # Changes in the working tree since your last commit
          >>> diff('HEAD')

          # Changes between commits
          >>> t0 = revparse_single('HEAD')
          >>> t1 = revparse_single('HEAD^')
          >>> diff(t0, t1)
          >>> diff('HEAD', 'HEAD^') # equivalent

        If you want to diff a tree against an empty tree, use the low level
        API (Tree.diff_to_tree()) directly.
        """

        def whatever_to_tree_or_blob(obj):
            if obj is None:
                return None

            # If it's a string, then it has to be valid revspec
            if is_string(obj):
                obj = self.revparse_single(obj)

            # First we try to get to a blob
            try:
                obj = obj.peel(Blob)
            except Exception:
                pass

            # And if that failed, try to get a tree, raising a type
            # error if that still doesn't work
            try:
                obj = obj.peel(Tree)
            except Exception:
                raise TypeError('unexpected "%s"' % type(obj))

            return obj

        a = whatever_to_tree_or_blob(a)
        b = whatever_to_tree_or_blob(b)

        opt_keys = ['flags', 'context_lines', 'interhunk_lines']
        opt_values = [flags, context_lines, interhunk_lines]

        # Case 1: Diff tree to tree
        if isinstance(a, Tree) and isinstance(b, Tree):
            return a.diff_to_tree(b, **dict(zip(opt_keys, opt_values)))

        # Case 2: Index to workdir
        elif a is None and b is None:
            return self.index.diff_to_workdir(*opt_values)

        # Case 3: Diff tree to index or workdir
        elif isinstance(a, Tree) and b is None:
            if cached:
                return a.diff_to_index(self.index, *opt_values)
            else:
                return a.diff_to_workdir(*opt_values)

        # Case 4: Diff blob to blob
        if isinstance(a, Blob) and isinstance(b, Blob):
            raise NotImplementedError('git_diff_blob_to_blob()')

        raise ValueError("Only blobs and treeish can be diffed")

    def state_cleanup(self):
        """
        Remove all the metadata associated with an ongoing command like
        merge, revert, cherry-pick, etc. For example: MERGE_HEAD, MERGE_MSG,
        etc.
        """
        C.git_repository_state_cleanup(self._repo)

    #
    # blame
    #
    def blame(self, path, flags=None, min_match_characters=None,
              newest_commit=None, oldest_commit=None, min_line=None,
              max_line=None):
        """Return a Blame object for a single file.

        Arguments:

        path
            Path to the file to blame.
        flags
            A GIT_BLAME_* constant.
        min_match_characters
            The number of alphanum chars that must be detected as moving/copying
            within a file for it to associate those lines with the parent commit.
        newest_commit
            The id of the newest commit to consider.
        oldest_commit
          The id of the oldest commit to consider.
        min_line
            The first line in the file to blame.
        max_line
            The last line in the file to blame.

        Examples::

            repo.blame('foo.c', flags=GIT_BLAME_TRACK_COPIES_SAME_FILE)");
        """

        options = ffi.new('git_blame_options *')
        C.git_blame_init_options(options, C.GIT_BLAME_OPTIONS_VERSION)
        if min_match_characters:
            options.min_match_characters = min_match_characters
        if newest_commit:
            if not isinstance(newest_commit, Oid):
                newest_commit = Oid(hex=newest_commit)
            ffi.buffer(ffi.addressof(options, 'newest_commit'))[:] = newest_commit.raw
        if oldest_commit:
            if not isinstance(oldest_commit, Oid):
                oldest_commit = Oid(hex=oldest_commit)
            ffi.buffer(ffi.addressof(options, 'oldest_commit'))[:] = oldest_commit.raw
        if min_line:
            options.min_line = min_line
        if max_line:
            options.max_line = max_line

        cblame = ffi.new('git_blame **')
        err = C.git_blame_file(cblame, self._repo, to_bytes(path), options)
        check_error(err)

        return Blame._from_c(self, cblame[0])

    #
    # Index
    #
    @property
    def index(self):
        """Index representing the repository's index file
        """
        cindex = ffi.new('git_index **')
        err = C.git_repository_index(cindex, self._repo)
        check_error(err, True)

        return Index.from_c(self, cindex)

    #
    # Merging
    #
    def merge_commits(self, ours, theirs, favor='normal'):
        """Merge two arbitrary commits

        Arguments:

        ours
            The commit to take as "ours" or base.
        theirs
            The commit which will be merged into "ours"
        favor
            How to deal with file-level conflicts. Can be one of

            * normal (default). Conflicts will be preserved.
            * ours. The "ours" side of the conflict region is used.
            * theirs. The "theirs" side of the conflict region is used.
            * union. Unique lines from each side will be used.

            for all but NORMAL, the index will not record a conflict.

        Both "ours" and "theirs" can be any object which peels to a commit or the id
        (string or Oid) of an object which peels to a commit.

        Returns an index with the result of the merge

        """
        def favor_to_enum(favor):
            if favor == 'normal':
                return C.GIT_MERGE_FILE_FAVOR_NORMAL
            elif favor == 'ours':
                return C.GIT_MERGE_FILE_FAVOR_OURS
            elif favor == 'theirs':
                return C.GIT_MERGE_FILE_FAVOR_THEIRS
            elif favor == 'union':
                return C.GIT_MERGE_FILE_FAVOR_UNION
            else:
                return None

        ours_ptr = ffi.new('git_commit **')
        theirs_ptr = ffi.new('git_commit **')
        opts = ffi.new('git_merge_options *')
        cindex = ffi.new('git_index **')

        if is_string(ours) or isinstance(ours, Oid):
            ours = self[ours]
        if is_string(theirs) or isinstance(theirs, Oid):
            theirs = self[theirs]

        ours = ours.peel(Commit)
        theirs = theirs.peel(Commit)

        err = C.git_merge_init_options(opts, C.GIT_MERGE_OPTIONS_VERSION)
        check_error(err)

        favor_val = favor_to_enum(favor)
        if favor_val is None:
            raise ValueError("unkown favor value %s" % favor)

        opts.file_favor = favor_val

        ffi.buffer(ours_ptr)[:] = ours._pointer[:]
        ffi.buffer(theirs_ptr)[:] = theirs._pointer[:]

        err = C.git_merge_commits(cindex, self._repo, ours_ptr[0], theirs_ptr[0], opts)
        check_error(err)

        return Index.from_c(self, cindex)
    #
    # Utility for writing a tree into an archive
    #
    def write_archive(self, treeish, archive, timestamp=None, prefix=''):
        """Write treeish into an archive

        If no timestamp is provided and 'treeish' is a commit, its committer
        timestamp will be used. Otherwise the current time will be used.

        All path names in the archive are added to 'prefix', which defaults to
        an empty string.

        Arguments:

        treeish
            The treeish to write.
        archive
            An archive from the 'tarfile' module
        timestamp
            Timestamp to use for the files in the archive.
        prefix
            Extra prefix to add to the path names in the archive.

        Example::

            >>> import tarfile, pygit2
            >>>> with tarfile.open('foo.tar', 'w') as archive:
            >>>>     repo = pygit2.Repsitory('.')
            >>>>     repo.write_archive(archive, repo.head.target)
        """

        # Try to get a tree form whatever we got
        if isinstance(treeish, Tree):
            tree = treeish

        if isinstance(treeish, Oid) or is_string(treeish):
            treeish = self[treeish]

        # if we don't have a timestamp, try to get it from a commit
        if not timestamp:
            try:
                commit = treeish.peel(Commit)
                timestamp = commit.committer.time
            except Exception:
                pass

        # as a last resort, use the current timestamp
        if not timestamp:
            timestamp = int(time())

        tree = treeish.peel(Tree)

        index = Index()
        index.read_tree(tree)

        for entry in index:
            content = self[entry.id].read_raw()
            info = tarfile.TarInfo(prefix + entry.path)
            info.size = len(content)
            info.mtime = timestamp
            info.uname = info.gname = 'root' # just because git does this
            if entry.mode == GIT_FILEMODE_LINK:
                info.type = archive.SYMTYPE
                info.linkname = content
                info.mode = 0o777 # symlinks get placeholder
<<<<<<< HEAD

            archive.addfile(info, StringIO(content))

    #
    # Ahead-behind, which mostly lives on its own namespace
    #
    def ahead_behind(self, local, upstream):
        """ahead_behind(local, upstream) -> (int, int)

        Calculate how many different commits are in the non-common parts
        of the history between the two given ids.

        Ahead is how many commits are in the ancestry of the 'local'
        commit which are not in the 'upstream' commit. Behind is the
        opposite.

        Arguments

        local
            The commit which is considered the local or current state
        upstream
            The commit which is considered the upstream

        Returns a tuple with the number of commits ahead and behind respectively.
        """

        if not isinstance(local, Oid):
            local = self.expand_id(local)

        if not isinstance(upstream, Oid):
            upstream = self.expand_id(upstream)

        ahead, behind = ffi.new('size_t*'), ffi.new('size_t*')
        oid1, oid2 = ffi.new('git_oid *'), ffi.new('git_oid *')
        ffi.buffer(oid1)[:] = local.raw[:]
        ffi.buffer(oid2)[:] = upstream.raw[:]
        err = C.git_graph_ahead_behind(ahead, behind, self._repo, oid1, oid2)
        check_error(err)

        return int(ahead[0]), int(behind[0])
=======
                info.size = 0
                archive.addfile(info)
            else:
                archive.addfile(info, StringIO(content))
>>>>>>> f5a5dfc1
<|MERGE_RESOLUTION|>--- conflicted
+++ resolved
@@ -628,9 +628,10 @@
                 info.type = archive.SYMTYPE
                 info.linkname = content
                 info.mode = 0o777 # symlinks get placeholder
-<<<<<<< HEAD
-
-            archive.addfile(info, StringIO(content))
+                info.size = 0
+                archive.addfile(info)
+            else:
+                archive.addfile(info, StringIO(content))
 
     #
     # Ahead-behind, which mostly lives on its own namespace
@@ -668,10 +669,4 @@
         err = C.git_graph_ahead_behind(ahead, behind, self._repo, oid1, oid2)
         check_error(err)
 
-        return int(ahead[0]), int(behind[0])
-=======
-                info.size = 0
-                archive.addfile(info)
-            else:
-                archive.addfile(info, StringIO(content))
->>>>>>> f5a5dfc1
+        return int(ahead[0]), int(behind[0])