typedef ... git_repository;
typedef ... git_remote;
typedef ... git_refspec;
typedef ... git_push;
typedef ... git_cred;
typedef ... git_diff_file;
typedef ... git_tree;
<<<<<<< HEAD
typedef ... git_config;
typedef ... git_config_iterator;
typedef ... git_signature;
=======
>>>>>>> 95e65936

#define GIT_OID_RAWSZ ...
#define GIT_PATH_MAX ...

typedef struct git_oid {
	unsigned char id[20];
} git_oid;

typedef struct {
	char   *ptr;
	size_t asize, size;
} git_buf;
void git_buf_free(git_buf *buffer);

typedef struct git_strarray {
	char **strings;
	size_t count;
} git_strarray;


typedef enum {
	GIT_OK = 0,
	GIT_ERROR = -1,
	GIT_ENOTFOUND = -3,
	GIT_EEXISTS = -4,
	GIT_EAMBIGUOUS = -5,
	GIT_EBUFS = -6,
	GIT_EUSER = -7,
	GIT_EBAREREPO = -8,
	GIT_EUNBORNBRANCH = -9,
	GIT_EUNMERGED = -10,
	GIT_ENONFASTFORWARD = -11,
	GIT_EINVALIDSPEC = -12,
	GIT_EMERGECONFLICT = -13,
	GIT_ELOCKED = -14,

	GIT_PASSTHROUGH = -30,
	GIT_ITEROVER = -31,
} git_error_code;

typedef struct {
	char *message;
	int klass;
} git_error;

const git_error * giterr_last(void);

void git_strarray_free(git_strarray *array);
void git_repository_free(git_repository *repo);

typedef struct git_transfer_progress {
	unsigned int total_objects;
	unsigned int indexed_objects;
	unsigned int received_objects;
	unsigned int local_objects;
	unsigned int total_deltas;
	unsigned int indexed_deltas;
	size_t received_bytes;
} git_transfer_progress;

typedef enum git_remote_completion_type {
	GIT_REMOTE_COMPLETION_DOWNLOAD,
	GIT_REMOTE_COMPLETION_INDEXING,
	GIT_REMOTE_COMPLETION_ERROR,
} git_remote_completion_type;

typedef enum {
	GIT_DIRECTION_FETCH = 0,
	GIT_DIRECTION_PUSH  = 1
} git_direction;


typedef enum {
	GIT_CREDTYPE_USERPASS_PLAINTEXT,
	GIT_CREDTYPE_SSH_KEY,
	GIT_CREDTYPE_SSH_CUSTOM,
	GIT_CREDTYPE_DEFAULT,
	...
} git_credtype_t;

typedef int (*git_transport_message_cb)(const char *str, int len, void *data);
typedef int (*git_cred_acquire_cb)(
	git_cred **cred,
	const char *url,
	const char *username_from_url,
	unsigned int allowed_types,
	void *payload);
typedef int (*git_transfer_progress_cb)(const git_transfer_progress *stats, void *payload);

struct git_remote_callbacks {
	unsigned int version;
	git_transport_message_cb sideband_progress;
	int (*completion)(git_remote_completion_type type, void *data);
	git_cred_acquire_cb credentials;
	git_transfer_progress_cb transfer_progress;
	int (*update_tips)(const char *refname, const git_oid *a, const git_oid *b, void *data);
	void *payload;
};

typedef struct git_remote_callbacks git_remote_callbacks;

int git_remote_list(git_strarray *out, git_repository *repo);
int git_remote_load(git_remote **out, git_repository *repo, const char *name);
int git_remote_create(
	git_remote **out,
	git_repository *repo,
	const char *name,
	const char *url);

const char * git_remote_name(const git_remote *remote);
typedef int (*git_remote_rename_problem_cb)(const char *problematic_refspec, void *payload);
int git_remote_rename(git_remote *remote,
	const char *new_name,
	git_remote_rename_problem_cb callback,
	void *payload);
const char * git_remote_url(const git_remote *remote);
int git_remote_set_url(git_remote *remote, const char* url);
const char * git_remote_pushurl(const git_remote *remote);
int git_remote_set_pushurl(git_remote *remote, const char* url);
int git_remote_fetch(git_remote *remote, const git_signature *signature, const char *reflog_message);
const git_transfer_progress * git_remote_stats(git_remote *remote);
int git_remote_add_push(git_remote *remote, const char *refspec);
int git_remote_add_fetch(git_remote *remote, const char *refspec);
int git_remote_save(const git_remote *remote);
int git_remote_set_callbacks(git_remote *remote, const git_remote_callbacks *callbacks);
size_t git_remote_refspec_count(git_remote *remote);
const git_refspec * git_remote_get_refspec(git_remote *remote, size_t n);

int git_remote_get_fetch_refspecs(git_strarray *array, git_remote *remote);
int git_remote_set_fetch_refspecs(git_remote *remote, git_strarray *array);
int git_remote_get_push_refspecs(git_strarray *array, git_remote *remote);
int git_remote_set_push_refspecs(git_remote *remote, git_strarray *array);

void git_remote_free(git_remote *remote);

int git_push_new(git_push **push, git_remote *remote);
int git_push_add_refspec(git_push *push, const char *refspec);
int git_push_finish(git_push *push);
int git_push_unpack_ok(git_push *push);

int git_push_status_foreach(
	git_push *push,
	int (*cb)(const char *ref, const char *msg, void *data),
	void *data);

int git_push_update_tips(
		git_push *push,
		const git_signature *signature,
		const char *reflog_message);
void git_push_free(git_push *push);

const char * git_refspec_src(const git_refspec *refspec);
const char * git_refspec_dst(const git_refspec *refspec);
int git_refspec_force(const git_refspec *refspec);
const char * git_refspec_string(const git_refspec *refspec);
git_direction git_refspec_direction(const git_refspec *spec);

int git_refspec_src_matches(const git_refspec *refspec, const char *refname);
int git_refspec_dst_matches(const git_refspec *refspec, const char *refname);

int git_refspec_transform(git_buf *buf, const git_refspec *spec, const char *name);
int git_refspec_rtransform(git_buf *buf, const git_refspec *spec, const char *name);

int git_cred_userpass_plaintext_new(
	git_cred **out,
	const char *username,
	const char *password);
int git_cred_ssh_key_new(
	git_cred **out,
	const char *username,
	const char *publickey,
	const char *privatekey,
	const char *passphrase);

/*
 * git_checkout
 */

typedef enum { ... } git_checkout_notify_t;

typedef int (*git_checkout_notify_cb)(
	git_checkout_notify_t why,
	const char *path,
	const git_diff_file *baseline,
	const git_diff_file *target,
	const git_diff_file *workdir,
	void *payload);

typedef void (*git_checkout_progress_cb)(
	const char *path,
	size_t completed_steps,
	size_t total_steps,
	void *payload);

typedef struct git_checkout_options {
	unsigned int version;

	unsigned int checkout_strategy;

	int disable_filters;
	unsigned int dir_mode;
	unsigned int file_mode;
	int file_open_flags;

	unsigned int notify_flags;
	git_checkout_notify_cb notify_cb;
	void *notify_payload;

	git_checkout_progress_cb progress_cb;
	void *progress_payload;

	git_strarray paths;

	git_tree *baseline;

	const char *target_directory;

	const char *ancestor_label;
	const char *our_label;
	const char *their_label;
} git_checkout_options;

typedef enum {
	GIT_CLONE_LOCAL_AUTO,
	GIT_CLONE_LOCAL,
	GIT_CLONE_NO_LOCAL,
	GIT_CLONE_LOCAL_NO_LINKS,
} git_clone_local_t;

/*
 * git_clone
 */

typedef struct git_clone_options {
	unsigned int version;

	git_checkout_options checkout_opts;
	git_remote_callbacks remote_callbacks;

	int bare;
	int ignore_cert_errors;
	git_clone_local_t local;
	const char *remote_name;
	const char* checkout_branch;
	git_signature *signature;
} git_clone_options;

int git_clone(git_repository **out,
	const char *url,
	const char *local_path,
	const git_clone_options *options);

int git_clone_into(
	git_repository *repo,
	git_remote *remote,
	const git_checkout_opts *co_opts,
	const char *branch);

/*
 * git_config
 */

typedef ... git_config;
typedef ... git_config_iterator;

typedef enum {
	GIT_CONFIG_LEVEL_SYSTEM = 1,
	GIT_CONFIG_LEVEL_XDG = 2,
	GIT_CONFIG_LEVEL_GLOBAL = 3,
	GIT_CONFIG_LEVEL_LOCAL = 4,
	GIT_CONFIG_LEVEL_APP = 5,
	GIT_CONFIG_HIGHEST_LEVEL = -1,
} git_config_level_t;

typedef struct {
	const char *name;
	const char *value;
	git_config_level_t level;
} git_config_entry;

int git_repository_config(git_config **out, git_repository *repo);
int git_repository_config_snapshot(git_config **out, git_repository *repo);
void git_config_free(git_config *cfg);

int git_config_get_string(const char **out, const git_config *cfg, const char *name);
int git_config_set_string(git_config *cfg, const char *name, const char *value);
int git_config_set_bool(git_config *cfg, const char *name, int value);
int git_config_set_int64(git_config *cfg, const char *name, int64_t value);

int git_config_parse_bool(int *out, const char *value);
int git_config_parse_int64(int64_t *out, const char *value);

int git_config_delete_entry(git_config *cfg, const char *name);
int git_config_add_file_ondisk(git_config *cfg,
	const char *path,
	git_config_level_t level,
	int force);

int git_config_iterator_new(git_config_iterator **out, const git_config *cfg);
int git_config_next(git_config_entry **entry, git_config_iterator *iter);
void git_config_iterator_free(git_config_iterator *iter);

int git_config_multivar_iterator_new(
	git_config_iterator **out,
	const git_config *cfg,
	const char *name,
	const char *regexp);

int git_config_set_multivar(
	git_config *cfg,
	const char *name,
	const char *regexp,
	const char *value);

int git_config_new(git_config **out);
int git_config_snapshot(git_config **out, git_config *config);
int git_config_open_ondisk(git_config **out, const char *path);
<<<<<<< HEAD
int git_config_find_system(git_buf *out);
int git_config_find_global(git_buf *out);
int git_config_find_xdg(git_buf *out);
=======
int git_config_find_system(char *out, size_t length);
int git_config_find_global(char *out, size_t length);
int git_config_find_xdg(char *out, size_t length);


/*
 * git_repository_init
 */
typedef enum {
	GIT_REPOSITORY_INIT_BARE,
	GIT_REPOSITORY_INIT_NO_REINIT,
	GIT_REPOSITORY_INIT_NO_DOTGIT_DIR,
	GIT_REPOSITORY_INIT_MKDIR,
	GIT_REPOSITORY_INIT_MKPATH,
	GIT_REPOSITORY_INIT_EXTERNAL_TEMPLATE,
	...
} git_repository_init_flag_t;

typedef enum {
	GIT_REPOSITORY_INIT_SHARED_UMASK,
	GIT_REPOSITORY_INIT_SHARED_GROUP,
	GIT_REPOSITORY_INIT_SHARED_ALL,
	...
} git_repository_init_mode_t;

typedef struct {
	unsigned int version;
	uint32_t    flags;
	uint32_t    mode;
	const char *workdir_path;
	const char *description;
	const char *template_path;
	const char *initial_head;
	const char *origin_url;
} git_repository_init_options;

int git_repository_init(
	git_repository **out,
	const char *path,
	unsigned is_bare);

int git_repository_init_ext(
	git_repository **out,
	const char *repo_path,
	git_repository_init_options *opts);
>>>>>>> 95e65936
<|MERGE_RESOLUTION|>--- conflicted
+++ resolved
@@ -5,12 +5,7 @@
 typedef ... git_cred;
 typedef ... git_diff_file;
 typedef ... git_tree;
-<<<<<<< HEAD
-typedef ... git_config;
-typedef ... git_config_iterator;
 typedef ... git_signature;
-=======
->>>>>>> 95e65936
 
 #define GIT_OID_RAWSZ ...
 #define GIT_PATH_MAX ...
@@ -266,7 +261,7 @@
 int git_clone_into(
 	git_repository *repo,
 	git_remote *remote,
-	const git_checkout_opts *co_opts,
+	const git_checkout_options *co_opts,
 	const char *branch);
 
 /*
@@ -328,15 +323,9 @@
 int git_config_new(git_config **out);
 int git_config_snapshot(git_config **out, git_config *config);
 int git_config_open_ondisk(git_config **out, const char *path);
-<<<<<<< HEAD
 int git_config_find_system(git_buf *out);
 int git_config_find_global(git_buf *out);
 int git_config_find_xdg(git_buf *out);
-=======
-int git_config_find_system(char *out, size_t length);
-int git_config_find_global(char *out, size_t length);
-int git_config_find_xdg(char *out, size_t length);
-
 
 /*
  * git_repository_init
@@ -377,5 +366,4 @@
 int git_repository_init_ext(
 	git_repository **out,
 	const char *repo_path,
-	git_repository_init_options *opts);
->>>>>>> 95e65936
+	git_repository_init_options *opts);