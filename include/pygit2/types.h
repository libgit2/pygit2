/*
 * Copyright 2010-2013 The pygit2 contributors
 *
 * This file is free software; you can redistribute it and/or modify
 * it under the terms of the GNU General Public License, version 2,
 * as published by the Free Software Foundation.
 *
 * In addition to the permissions in the GNU General Public License,
 * the authors give you unlimited permission to link the compiled
 * version of this file into combinations with other programs,
 * and to distribute those combinations without any restriction
 * coming from the use of this file.  (The General Public License
 * restrictions do apply in other respects; for example, they cover
 * modification of the file, and distribution when not linked into
 * a combined executable.)
 *
 * This file is distributed in the hope that it will be useful, but
 * WITHOUT ANY WARRANTY; without even the implied warranty of
 * MERCHANTABILITY or FITNESS FOR A PARTICULAR PURPOSE.  See the GNU
 * General Public License for more details.
 *
 * You should have received a copy of the GNU General Public License
 * along with this program; see the file COPYING.  If not, write to
 * the Free Software Foundation, 51 Franklin Street, Fifth Floor,
 * Boston, MA 02110-1301, USA.
 */

#ifndef INCLUDE_pygit2_objects_h
#define INCLUDE_pygit2_objects_h

#define PY_SSIZE_T_CLEAN
#include <Python.h>
#include <git2.h>

/*
 * Python objects
 *
 **/

/* git_repository */
typedef struct {
    PyObject_HEAD
    git_repository *repo;
    PyObject *index;  /* It will be None for a bare repository */
    PyObject *config; /* It will be None for a bare repository */
} Repository;


#define SIMPLE_TYPE(_name, _ptr_type, _ptr_name) \
        typedef struct {\
            PyObject_HEAD\
            Repository *repo;\
            _ptr_type *_ptr_name;\
        } _name;


/* git object types
 *
 * The structs for some of the object subtypes are identical except for
 * the type of their object pointers. */
SIMPLE_TYPE(Object, git_object, obj)
SIMPLE_TYPE(Commit, git_commit, commit)
SIMPLE_TYPE(Tree, git_tree, tree)
SIMPLE_TYPE(Blob, git_blob, blob)
SIMPLE_TYPE(Tag, git_tag, tag)


/* git_config */
typedef struct {
    PyObject_HEAD
    git_config* config;
} Config;


/* git_note */
typedef struct {
    PyObject_HEAD
    Repository *repo;
    git_note *note;
    char* annotated_id;
} Note;

typedef struct {
    PyObject_HEAD
    Repository *repo;
    git_note_iterator* iter;
    char* ref;
} NoteIter;


/* git _diff */
SIMPLE_TYPE(Diff, git_diff_list, list)

typedef struct {
    PyObject_HEAD
    Diff* diff;
    size_t i;
    size_t n;
} DiffIter;

typedef struct {
    PyObject_HEAD
    PyObject* hunks;
    const char * old_file_path;
    const char * new_file_path;
    char* old_oid;
    char* new_oid;
    unsigned status;
    unsigned similarity;
} Patch;

typedef struct {
    PyObject_HEAD
    PyObject* lines;
    int old_start;
    int old_lines;
    int new_start;
    int new_lines;
} Hunk;


/* git_tree_walk , git_treebuilder*/
SIMPLE_TYPE(TreeBuilder, git_treebuilder, bld)

typedef struct {
    PyObject_HEAD
    PyObject *owner; /* Tree or TreeBuilder */
    const git_tree_entry *entry;
} TreeEntry;

typedef struct {
    PyObject_HEAD
    Tree *owner;
    int i;
} TreeIter;


/* git_index */
SIMPLE_TYPE(Index, git_index, index)

typedef struct {
    PyObject_HEAD
    const git_index_entry *entry;
} IndexEntry;

typedef struct {
    PyObject_HEAD
    Index *owner;
    int i;
} IndexIter;


/* git_reference, git_reflog */
SIMPLE_TYPE(Walker, git_revwalk, walk)

typedef struct {
    PyObject_HEAD
    git_reference *reference;
} Reference;

typedef struct {
    PyObject_HEAD
    git_signature *signature;
    char *oid_old;
    char *oid_new;
    char *message;
} RefLogEntry;

typedef struct {
    PyObject_HEAD
    git_reflog *reflog;
    int i;
    int size;
} RefLogIter;


/* git_signature */
typedef struct {
    PyObject_HEAD
    Object *obj;
    const git_signature *signature;
    const char *encoding;
} Signature;


<<<<<<< HEAD
=======
/* git_remote */
SIMPLE_TYPE(Remote, git_remote, remote)


PyObject*
lookup_object_prefix(Repository *repo, const git_oid *oid, size_t len,
                     git_otype type);

>>>>>>> 8588c209
PyObject* lookup_object(Repository *repo, const git_oid *oid, git_otype type);

#endif<|MERGE_RESOLUTION|>--- conflicted
+++ resolved
@@ -183,17 +183,10 @@
 } Signature;
 
 
-<<<<<<< HEAD
-=======
 /* git_remote */
 SIMPLE_TYPE(Remote, git_remote, remote)
 
 
-PyObject*
-lookup_object_prefix(Repository *repo, const git_oid *oid, size_t len,
-                     git_otype type);
-
->>>>>>> 8588c209
 PyObject* lookup_object(Repository *repo, const git_oid *oid, git_otype type);
 
 #endif