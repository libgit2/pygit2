# -*- coding: UTF-8 -*-
#
# Copyright 2010-2017 The pygit2 contributors
#
# This file is free software; you can redistribute it and/or modify
# it under the terms of the GNU General Public License, version 2,
# as published by the Free Software Foundation.
#
# In addition to the permissions in the GNU General Public License,
# the authors give you unlimited permission to link the compiled
# version of this file into combinations with other programs,
# and to distribute those combinations without any restriction
# coming from the use of this file.  (The General Public License
# restrictions do apply in other respects; for example, they cover
# modification of the file, and distribution when not linked into
# a combined executable.)
#
# This file is distributed in the hope that it will be useful, but
# WITHOUT ANY WARRANTY; without even the implied warranty of
# MERCHANTABILITY or FITNESS FOR A PARTICULAR PURPOSE.  See the GNU
# General Public License for more details.
#
# You should have received a copy of the GNU General Public License
# along with this program; see the file COPYING.  If not, write to
# the Free Software Foundation, 51 Franklin Street, Fifth Floor,
# Boston, MA 02110-1301, USA.

from __future__ import absolute_import
from __future__ import unicode_literals

import pygit2
from . import utils

BLOB_OLD_SHA = 'a520c24d85fbfc815d385957eed41406ca5a860b'
BLOB_NEW_SHA = '3b18e512dba79e4c8300dd08aeb37f8e728b8dad'
BLOB_OLD_CONTENT = b"""hello world
hola mundo
bonjour le monde
"""
BLOB_NEW_CONTENT = b'foo bar\n'

BLOB_OLD_PATH = 'a/file'
BLOB_NEW_PATH = 'b/file'

BLOB_PATCH2 = """diff --git a/a/file b/b/file
index a520c24..3b18e51 100644
--- a/a/file
+++ b/b/file
@@ -1,3 +1 @@
 hello world
-hola mundo
-bonjour le monde
"""

BLOB_PATCH = """diff --git a/a/file b/b/file
index a520c24..d675fa4 100644
--- a/a/file
+++ b/b/file
@@ -1,3 +1 @@
-hello world
-hola mundo
-bonjour le monde
+foo bar
"""

BLOB_PATCH_ADDED = """diff --git a/a/file b/b/file
new file mode 100644
index 0000000..d675fa4
--- /dev/null
+++ b/b/file
@@ -0,0 +1 @@
+foo bar
"""

BLOB_PATCH_DELETED = """diff --git a/a/file b/b/file
deleted file mode 100644
index a520c24..0000000
--- a/a/file
+++ /dev/null
@@ -1,3 +0,0 @@
-hello world
-hola mundo
-bonjour le monde
"""


class PatchTest(utils.RepoTestCase):

    def test_patch_create_from_buffers(self):
        patch = pygit2.Patch.create_from(
            BLOB_OLD_CONTENT,
            BLOB_NEW_CONTENT,
            old_as_path=BLOB_OLD_PATH,
            new_as_path=BLOB_NEW_PATH,
        )

        self.assertEqual(patch.patch, BLOB_PATCH)

    def test_patch_create_from_blobs(self):
        old_blob = self.repo[BLOB_OLD_SHA]
        new_blob = self.repo[BLOB_NEW_SHA]

        patch = pygit2.Patch.create_from(
            old_blob,
            new_blob,
            old_as_path=BLOB_OLD_PATH,
            new_as_path=BLOB_NEW_PATH,
        )

        self.assertEqual(patch.patch, BLOB_PATCH2)

    def test_patch_create_from_blob_buffer(self):
        old_blob = self.repo[BLOB_OLD_SHA]
        patch = pygit2.Patch.create_from(
            old_blob,
            BLOB_NEW_CONTENT,
            old_as_path=BLOB_OLD_PATH,
            new_as_path=BLOB_NEW_PATH,
        )

        self.assertEqual(patch.patch, BLOB_PATCH)

    def test_patch_create_from_blob_buffer_add(self):
        patch = pygit2.Patch.create_from(
            None,
            BLOB_NEW_CONTENT,
            old_as_path=BLOB_OLD_PATH,
            new_as_path=BLOB_NEW_PATH,
        )

        self.assertEqual(patch.patch, BLOB_PATCH_ADDED)

    def test_patch_create_from_blob_buffer_delete(self):
        old_blob = self.repo[BLOB_OLD_SHA]

        patch = pygit2.Patch.create_from(
            old_blob,
            None,
            old_as_path=BLOB_OLD_PATH,
            new_as_path=BLOB_NEW_PATH,
        )

        self.assertEqual(patch.patch, BLOB_PATCH_DELETED)

    def test_patch_create_from_bad_old_type_arg(self):
        with self.assertRaises(TypeError):
            pygit2.Patch.create_from(
                self.repo,
                BLOB_NEW_CONTENT,
            )

    def test_patch_create_from_bad_new_type_arg(self):
        with self.assertRaises(TypeError):
            pygit2.Patch.create_from(
                None,
                self.repo,
            )

<<<<<<< HEAD
    def test_patch_create_blob_blobs(self):
        old_blob = self.repo[self.repo.create_blob(BLOB_OLD_CONTENT)]
        new_blob = self.repo[self.repo.create_blob(BLOB_NEW_CONTENT)]
=======
    def test_context_lines(self):
        old_blob = self.repo[BLOB_OLD_SHA]
        new_blob = self.repo[BLOB_NEW_SHA]

>>>>>>> 91dfaf2a
        patch = pygit2.Patch.create_from(
            old_blob,
            new_blob,
            old_as_path=BLOB_OLD_PATH,
            new_as_path=BLOB_NEW_PATH,
        )

<<<<<<< HEAD
        self.assertEqual(patch.patch, BLOB_PATCH)

    def test_patch_create_blob_buffer(self):
        blob = self.repo[self.repo.create_blob(BLOB_OLD_CONTENT)]
        patch = pygit2.Patch.create_from(
            blob,
            BLOB_NEW_CONTENT,
            old_as_path=BLOB_OLD_PATH,
            new_as_path=BLOB_NEW_PATH,
        )

        self.assertEqual(patch.patch, BLOB_PATCH)

    def test_patch_create_blob_delete(self):
        blob = self.repo[self.repo.create_blob(BLOB_OLD_CONTENT)]
        patch = pygit2.Patch.create_from(
            blob,
            None,
            old_as_path=BLOB_OLD_PATH,
            new_as_path=BLOB_NEW_PATH,
        )

        self.assertEqual(patch.patch, BLOB_PATCH_DELETED)

    def test_patch_create_blob_add(self):
        blob = self.repo[self.repo.create_blob(BLOB_NEW_CONTENT)]
        patch = pygit2.Patch.create_from(
            None,
            blob,
            old_as_path=BLOB_OLD_PATH,
            new_as_path=BLOB_NEW_PATH,
        )

        self.assertEqual(patch.patch, BLOB_PATCH_ADDED)

    def test_patch_delete_blob(self):
        blob = self.repo[BLOB_OLD_SHA]
        patch = pygit2.Patch.create_from(
            blob,
            None,
            old_as_path=BLOB_OLD_PATH,
            new_as_path=BLOB_NEW_PATH,
        )

        # Make sure that even after deleting the blob the patch still has the
        # necessary references to generate its patch
        del blob
        self.assertEqual(patch.patch, BLOB_PATCH_DELETED)

    def test_patch_multi_blob(self):
        blob = self.repo[BLOB_OLD_SHA]
        patch = pygit2.Patch.create_from(
            blob,
            None
        )
        patch_text = patch.patch

        blob = self.repo[BLOB_OLD_SHA]
        patch2 = pygit2.Patch.create_from(
            blob,
            None
        )
        patch_text2 = patch.patch

        self.assertEqual(patch_text, patch_text2)
        self.assertEqual(patch_text, patch.patch)
        self.assertEqual(patch_text2, patch2.patch)
        self.assertEqual(patch.patch, patch2.patch)
=======
        context_count = (
            len([line for line in patch.patch.splitlines() if line.startswith(" ")])
        )

        self.assertNotEqual(context_count, 0)

    def test_no_context_lines(self):
        old_blob = self.repo[BLOB_OLD_SHA]
        new_blob = self.repo[BLOB_NEW_SHA]

        patch = pygit2.Patch.create_from(
            old_blob,
            new_blob,
            old_as_path=BLOB_OLD_PATH,
            new_as_path=BLOB_NEW_PATH,
            context_lines=0,
        )

        context_count = (
            len([line for line in patch.patch.splitlines() if line.startswith(" ")])
        )

        self.assertEqual(context_count, 0)
>>>>>>> 91dfaf2a
<|MERGE_RESOLUTION|>--- conflicted
+++ resolved
@@ -156,24 +156,53 @@
                 self.repo,
             )
 
-<<<<<<< HEAD
+    def test_context_lines(self):
+        old_blob = self.repo[BLOB_OLD_SHA]
+        new_blob = self.repo[BLOB_NEW_SHA]
+
+        patch = pygit2.Patch.create_from(
+            old_blob,
+            new_blob,
+            old_as_path=BLOB_OLD_PATH,
+            new_as_path=BLOB_NEW_PATH,
+        )
+
+        context_count = (
+            len([line for line in patch.patch.splitlines() if line.startswith(" ")])
+        )
+
+        self.assertNotEqual(context_count, 0)
+
+    def test_no_context_lines(self):
+        old_blob = self.repo[BLOB_OLD_SHA]
+        new_blob = self.repo[BLOB_NEW_SHA]
+
+        patch = pygit2.Patch.create_from(
+            old_blob,
+            new_blob,
+            old_as_path=BLOB_OLD_PATH,
+            new_as_path=BLOB_NEW_PATH,
+            context_lines=0,
+        )
+
+        context_count = (
+            len([line for line in patch.patch.splitlines() if line.startswith(" ")])
+        )
+
+        self.assertEqual(context_count, 0)
+
+
     def test_patch_create_blob_blobs(self):
         old_blob = self.repo[self.repo.create_blob(BLOB_OLD_CONTENT)]
         new_blob = self.repo[self.repo.create_blob(BLOB_NEW_CONTENT)]
-=======
-    def test_context_lines(self):
-        old_blob = self.repo[BLOB_OLD_SHA]
-        new_blob = self.repo[BLOB_NEW_SHA]
-
->>>>>>> 91dfaf2a
-        patch = pygit2.Patch.create_from(
-            old_blob,
-            new_blob,
-            old_as_path=BLOB_OLD_PATH,
-            new_as_path=BLOB_NEW_PATH,
-        )
-
-<<<<<<< HEAD
+
+        patch = pygit2.Patch.create_from(
+            old_blob,
+            new_blob,
+            old_as_path=BLOB_OLD_PATH,
+            new_as_path=BLOB_NEW_PATH,
+        )
+
         self.assertEqual(patch.patch, BLOB_PATCH)
 
     def test_patch_create_blob_buffer(self):
@@ -241,29 +270,4 @@
         self.assertEqual(patch_text, patch_text2)
         self.assertEqual(patch_text, patch.patch)
         self.assertEqual(patch_text2, patch2.patch)
-        self.assertEqual(patch.patch, patch2.patch)
-=======
-        context_count = (
-            len([line for line in patch.patch.splitlines() if line.startswith(" ")])
-        )
-
-        self.assertNotEqual(context_count, 0)
-
-    def test_no_context_lines(self):
-        old_blob = self.repo[BLOB_OLD_SHA]
-        new_blob = self.repo[BLOB_NEW_SHA]
-
-        patch = pygit2.Patch.create_from(
-            old_blob,
-            new_blob,
-            old_as_path=BLOB_OLD_PATH,
-            new_as_path=BLOB_NEW_PATH,
-            context_lines=0,
-        )
-
-        context_count = (
-            len([line for line in patch.patch.splitlines() if line.startswith(" ")])
-        )
-
-        self.assertEqual(context_count, 0)
->>>>>>> 91dfaf2a
+        self.assertEqual(patch.patch, patch2.patch)