#!/usr/bin/env python
#
# Copyright 2010 Google, Inc.
#
# This file is free software; you can redistribute it and/or modify
# it under the terms of the GNU General Public License, version 2,
# as published by the Free Software Foundation.
#
# In addition to the permissions in the GNU General Public License,
# the authors give you unlimited permission to link the compiled
# version of this file into combinations with other programs,
# and to distribute those combinations without any restriction
# coming from the use of this file.  (The General Public License
# restrictions do apply in other respects; for example, they cover
# modification of the file, and distribution when not linked into
# a combined executable.)
#
# This file is distributed in the hope that it will be useful, but
# WITHOUT ANY WARRANTY; without even the implied warranty of
# MERCHANTABILITY or FITNESS FOR A PARTICULAR PURPOSE.  See the GNU
# General Public License for more details.
#
# You should have received a copy of the GNU General Public License
# along with this program; see the file COPYING.  If not, write to
# the Free Software Foundation, 51 Franklin Street, Fifth Floor,
# Boston, MA 02110-1301, USA.

"""Tests for Commit objects."""

__author__ = 'dborowitz@google.com (Dave Borowitz)'

import unittest

import pygit2
import utils

COMMIT_SHA = '5fe808e8953c12735680c257f56600cb0de44b10'


class CommitTest(utils.BareRepoTestCase):

    def test_read_commit(self):
        commit = self.repo[COMMIT_SHA]
        self.assertEqual(COMMIT_SHA, commit.sha)
        parents = commit.parents
        self.assertEqual(1, len(parents))
        self.assertEqual('c2792cfa289ae6321ecf2cd5806c2194b0fd070c',
                         parents[0].sha)
        self.assertEqual('Second test data commit.', commit.message_short)
        self.assertEqual(('Second test data commit.\n\n'
                          'This commit has some additional text.\n'),
                         commit.message)
        commit_time = 1288481576
        self.assertEqual(commit_time, commit.commit_time)
        self.assertEqual(
            ('Dave Borowitz', 'dborowitz@google.com', commit_time),
            commit.committer)
        self.assertEqual(('Dave Borowitz', 'dborowitz@google.com', 1288477363),
                         commit.author)
        self.assertEqual(
            '967fce8df97cc71722d3c2a5930ef3e6f1d27b12', commit.tree.sha)

    def test_new_commit(self):
        message = 'New commit.\n\nMessage.\n'
        committer = ('John Doe', 'jdoe@example.com', 12346)
        author = ('Jane Doe', 'jdoe2@example.com', 12345)

        commit = pygit2.Commit(self.repo)
        commit.message = message
        commit.committer = committer
        commit.author = author

        self.assertEqual(0, len(commit.parents))

        commit.add_parent(COMMIT_SHA)

        self.assertEqual(None, commit.sha)
        self.assertEqual(pygit2.GIT_OBJ_COMMIT, commit.type)
        self.assertEqual(message, commit.message)
        self.assertEqual('New commit.', commit.message_short)
        self.assertEqual(12346, commit.commit_time)
        self.assertEqual(committer, commit.committer)
        self.assertEqual(author, commit.author)
<<<<<<< HEAD
        self.assertEqual(None, commit.tree)
=======
        self.assertEqual(1, len(commit.parents))
        self.assertEqual(COMMIT_SHA, commit.parents[0].sha)
>>>>>>> f94028fc

    def test_modify_commit(self):
        message = 'New commit.\n\nMessage.\n'
        committer = ('John Doe', 'jdoe@example.com', 12346)
        author = ('Jane Doe', 'jdoe2@example.com', 12345)

        commit = self.repo[COMMIT_SHA]
        commit.message = message
        commit.committer = committer
        commit.author = author

        self.assertEqual(message, commit.message)
        self.assertEqual('New commit.', commit.message_short)
        self.assertEqual(12346, commit.commit_time)
        self.assertEqual(committer, commit.committer)
        self.assertEqual(author, commit.author)


if __name__ == '__main__':
  unittest.main()<|MERGE_RESOLUTION|>--- conflicted
+++ resolved
@@ -81,12 +81,9 @@
         self.assertEqual(12346, commit.commit_time)
         self.assertEqual(committer, commit.committer)
         self.assertEqual(author, commit.author)
-<<<<<<< HEAD
         self.assertEqual(None, commit.tree)
-=======
         self.assertEqual(1, len(commit.parents))
         self.assertEqual(COMMIT_SHA, commit.parents[0].sha)
->>>>>>> f94028fc
 
     def test_modify_commit(self):
         message = 'New commit.\n\nMessage.\n'
