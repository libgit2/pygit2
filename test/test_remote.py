# Copyright 2010-2025 The pygit2 contributors
#
# This file is free software; you can redistribute it and/or modify
# it under the terms of the GNU General Public License, version 2,
# as published by the Free Software Foundation.
#
# In addition to the permissions in the GNU General Public License,
# the authors give you unlimited permission to link the compiled
# version of this file into combinations with other programs,
# and to distribute those combinations without any restriction
# coming from the use of this file.  (The General Public License
# restrictions do apply in other respects; for example, they cover
# modification of the file, and distribution when not linked into
# a combined executable.)
#
# This file is distributed in the hope that it will be useful, but
# WITHOUT ANY WARRANTY; without even the implied warranty of
# MERCHANTABILITY or FITNESS FOR A PARTICULAR PURPOSE.  See the GNU
# General Public License for more details.
#
# You should have received a copy of the GNU General Public License
# along with this program; see the file COPYING.  If not, write to
# the Free Software Foundation, 51 Franklin Street, Fifth Floor,
# Boston, MA 02110-1301, USA.

import sys  # noqa: I001

import pytest

import pygit2
from . import utils


REMOTE_NAME = 'origin'
REMOTE_URL = 'https://github.com/libgit2/pygit2.git'
REMOTE_FETCHSPEC_SRC = 'refs/heads/*'
REMOTE_FETCHSPEC_DST = 'refs/remotes/origin/*'
REMOTE_REPO_OBJECTS = 30
REMOTE_FETCHTEST_FETCHSPECS = ['refs/tags/v1.13.2']
REMOTE_REPO_FETCH_ALL_OBJECTS = 13276
REMOTE_REPO_FETCH_HEAD_COMMIT_OBJECTS = 238

ORIGIN_REFSPEC = '+refs/heads/*:refs/remotes/origin/*'


def test_remote_create(testrepo):
    name = 'upstream'
    url = 'https://github.com/libgit2/pygit2.git'

    remote = testrepo.remotes.create(name, url)

    assert type(remote) is pygit2.Remote
    assert name == remote.name
    assert url == remote.url
    assert remote.push_url is None

    with pytest.raises(ValueError):
        testrepo.remotes.create(*(name, url))


def test_remote_create_with_refspec(testrepo):
    name = 'upstream'
    url = 'https://github.com/libgit2/pygit2.git'
    fetch = '+refs/*:refs/*'

    remote = testrepo.remotes.create(name, url, fetch)

    assert type(remote) is pygit2.Remote
    assert name == remote.name
    assert url == remote.url
    assert [fetch] == remote.fetch_refspecs
    assert remote.push_url is None


def test_remote_create_anonymous(testrepo):
    url = 'https://github.com/libgit2/pygit2.git'

    remote = testrepo.remotes.create_anonymous(url)
    assert remote.name is None
    assert url == remote.url
    assert remote.push_url is None
    assert [] == remote.fetch_refspecs  # noqa: SIM300
    assert [] == remote.push_refspecs  # noqa: SIM300


def test_remote_delete(testrepo):
    name = 'upstream'
    url = 'https://github.com/libgit2/pygit2.git'

    testrepo.remotes.create(name, url)
    assert 2 == len(testrepo.remotes)  # noqa: SIM300, PLR2004
    remote = testrepo.remotes[1]

    assert name == remote.name
    testrepo.remotes.delete(remote.name)
    assert 1 == len(testrepo.remotes)  # noqa: SIM300


def test_remote_rename(testrepo):
    remote = testrepo.remotes[0]

    assert REMOTE_NAME == remote.name  # noqa: SIM300
    problems = testrepo.remotes.rename(remote.name, 'new')
    assert [] == problems  # noqa: SIM300
    assert 'new' != remote.name  # noqa: SIM300

    with pytest.raises(ValueError):
        testrepo.remotes.rename('', '')
    with pytest.raises(ValueError):
        testrepo.remotes.rename(None, None)


def test_remote_set_url(testrepo):
    remote = testrepo.remotes['origin']
    assert REMOTE_URL == remote.url  # noqa: SIM300

    new_url = 'https://github.com/cholin/pygit2.git'
    testrepo.remotes.set_url('origin', new_url)
    remote = testrepo.remotes['origin']
    assert new_url == remote.url

    with pytest.raises(ValueError):
        testrepo.remotes.set_url('origin', '')

    testrepo.remotes.set_push_url('origin', new_url)
    remote = testrepo.remotes['origin']
    assert new_url == remote.push_url
    with pytest.raises(ValueError):
        testrepo.remotes.set_push_url('origin', '')


def test_refspec(testrepo):
    remote = testrepo.remotes['origin']

    assert remote.refspec_count == 1
    refspec = remote.get_refspec(0)
    assert refspec.src == REMOTE_FETCHSPEC_SRC
    assert refspec.dst == REMOTE_FETCHSPEC_DST
    assert refspec.force is True
    assert ORIGIN_REFSPEC == refspec.string  # noqa: SIM300

    assert list is type(remote.fetch_refspecs)
    assert 1 == len(remote.fetch_refspecs)  # noqa: SIM300
    assert ORIGIN_REFSPEC == remote.fetch_refspecs[0]  # noqa: SIM300

    assert refspec.src_matches('refs/heads/master')
    assert refspec.dst_matches('refs/remotes/origin/master')
    assert 'refs/remotes/origin/master' == refspec.transform('refs/heads/master')  # noqa: SIM300
    assert 'refs/heads/master' == refspec.rtransform('refs/remotes/origin/master')  # noqa: SIM300

    assert list is type(remote.push_refspecs)
    assert 0 == len(remote.push_refspecs)  # noqa: SIM300

    push_specs = remote.push_refspecs
    assert list is type(push_specs)
    assert 0 == len(push_specs)  # noqa: SIM300

    testrepo.remotes.add_fetch('origin', '+refs/test/*:refs/test/remotes/*')
    remote = testrepo.remotes['origin']

    fetch_specs = remote.fetch_refspecs
    assert list is type(fetch_specs)
    assert 2 == len(fetch_specs)  # noqa: SIM300, PLR2004
    assert [  # noqa: SIM300
        '+refs/heads/*:refs/remotes/origin/*',
        '+refs/test/*:refs/test/remotes/*',
    ] == fetch_specs

    testrepo.remotes.add_push('origin', '+refs/test/*:refs/test/remotes/*')

    with pytest.raises(TypeError):
        testrepo.remotes.add_fetch(['+refs/*:refs/*', 5])

    remote = testrepo.remotes['origin']
    assert ['+refs/test/*:refs/test/remotes/*'] == remote.push_refspecs  # noqa: SIM300


def test_remote_list(testrepo):
    assert 1 == len(testrepo.remotes)  # noqa: SIM300
    remote = testrepo.remotes[0]
    assert REMOTE_NAME == remote.name  # noqa: SIM300
    assert REMOTE_URL == remote.url  # noqa: SIM300

    name = 'upstream'
    url = 'https://github.com/libgit2/pygit2.git'
    remote = testrepo.remotes.create(name, url)
    assert remote.name in testrepo.remotes.names()
    assert remote.name in [x.name for x in testrepo.remotes]


@utils.requires_network
def test_ls_remotes(testrepo):
    assert 1 == len(testrepo.remotes)  # noqa: SIM300
    remote = testrepo.remotes[0]

    refs = remote.ls_remotes()
    assert refs

    # Check that a known ref is returned.
    assert next(iter(r for r in refs if r['name'] == 'refs/tags/v0.28.2'))


def test_remote_collection(testrepo):
    remote = testrepo.remotes['origin']
    assert REMOTE_NAME == remote.name  # noqa: SIM300
    assert REMOTE_URL == remote.url  # noqa: SIM300

    with pytest.raises(KeyError):
        testrepo.remotes['upstream']

    name = 'upstream'
    url = 'https://github.com/libgit2/pygit2.git'
    remote = testrepo.remotes.create(name, url)
    assert remote.name in testrepo.remotes.names()
    assert remote.name in [x.name for x in testrepo.remotes]


@utils.requires_refcount
def test_remote_refcount(testrepo):
    start = sys.getrefcount(testrepo)
    remote = testrepo.remotes[0]
    del remote
    end = sys.getrefcount(testrepo)
    assert start == end


def test_fetch(emptyrepo):
    remote = emptyrepo.remotes[0]
    stats = remote.fetch()
    assert stats.received_bytes > 2700  # noqa: PLR2004
    assert stats.received_bytes < 3100  # noqa: PLR2004
    assert stats.indexed_objects == REMOTE_REPO_OBJECTS
    assert stats.received_objects == REMOTE_REPO_OBJECTS


@utils.requires_network
def test_fetch_depth_zero(testrepo):
    remote = testrepo.remotes[0]
    stats = remote.fetch(REMOTE_FETCHTEST_FETCHSPECS, depth=0)
    assert stats.indexed_objects == REMOTE_REPO_FETCH_ALL_OBJECTS
    assert stats.received_objects == REMOTE_REPO_FETCH_ALL_OBJECTS


@utils.requires_network
def test_fetch_depth_one(testrepo):
    remote = testrepo.remotes[0]
    stats = remote.fetch(REMOTE_FETCHTEST_FETCHSPECS, depth=1)
    assert stats.indexed_objects == REMOTE_REPO_FETCH_HEAD_COMMIT_OBJECTS
    assert stats.received_objects == REMOTE_REPO_FETCH_HEAD_COMMIT_OBJECTS


def test_transfer_progress(emptyrepo):
    class MyCallbacks(pygit2.RemoteCallbacks):
        def transfer_progress(self, stats):
            self.tp = stats

    callbacks = MyCallbacks()
    remote = emptyrepo.remotes[0]
    stats = remote.fetch(callbacks=callbacks)
    assert stats.received_bytes == callbacks.tp.received_bytes
    assert stats.indexed_objects == callbacks.tp.indexed_objects
    assert stats.received_objects == callbacks.tp.received_objects


def test_update_tips(emptyrepo):
    remote = emptyrepo.remotes[0]
    tips = [
        (
            'refs/remotes/origin/master',
            pygit2.Oid(hex='0' * 40),
            pygit2.Oid(hex='784855caf26449a1914d2cf62d12b9374d76ae78'),
        ),
        (
            'refs/tags/root',
            pygit2.Oid(hex='0' * 40),
            pygit2.Oid(hex='3d2962987c695a29f1f80b6c3aa4ec046ef44369'),
        ),
    ]

    class MyCallbacks(pygit2.RemoteCallbacks):
        def __init__(self, tips):
            self.tips = tips
            self.i = 0

        def update_tips(self, name, old, new):
            assert self.tips[self.i] == (name, old, new)
            self.i += 1

    callbacks = MyCallbacks(tips)
    remote.fetch(callbacks=callbacks)
    assert callbacks.i > 0


@utils.requires_network
def test_ls_remotes_certificate_check():
    url = 'https://github.com/pygit2/empty.git'

    class MyCallbacks(pygit2.RemoteCallbacks):
        def __init__(self):
            self.i = 0

        def certificate_check(self, certificate, valid, host):
            self.i += 1

            assert certificate is None
            assert valid is True
            assert host == b'github.com'
            return True

    # We create an in-memory repository
    git = pygit2.Repository()
    remote = git.remotes.create_anonymous(url)

    callbacks = MyCallbacks()
    refs = remote.ls_remotes(callbacks=callbacks)

    # Sanity check that we indeed got some refs.
    assert len(refs) > 0

    # Make sure our certificate_check callback triggered.
    assert callbacks.i > 0


@pytest.fixture
def origin(tmp_path):
    with utils.TemporaryRepository('barerepo.zip', tmp_path) as path:
        yield pygit2.Repository(path)


@pytest.fixture
def clone(tmp_path):
    clone = tmp_path / 'clone'
    clone.mkdir()
    with utils.TemporaryRepository('barerepo.zip', clone) as path:
        yield pygit2.Repository(path)


@pytest.fixture
def remote(origin, clone):
    yield clone.remotes.create('origin', origin.path)


def test_push_fast_forward_commits_to_remote_succeeds(origin, clone, remote):
    tip = clone[clone.head.target]
    oid = clone.create_commit(
        'refs/heads/master',
        tip.author,
        tip.author,
        'empty commit',
        tip.tree.id,
        [tip.id],
    )
    remote.push(['refs/heads/master'])
    assert origin[origin.head.target].id == oid


def test_push_when_up_to_date_succeeds(origin, clone, remote):
    remote.push(['refs/heads/master'])
    origin_tip = origin[origin.head.target].id
    clone_tip = clone[clone.head.target].id
    assert origin_tip == clone_tip


def test_push_transfer_progress(origin, clone, remote):
    tip = clone[clone.head.target]
    new_tip_id = clone.create_commit(
        'refs/heads/master',
        tip.author,
        tip.author,
        'empty commit',
        tip.tree.id,
        [tip.id],
    )

    # NOTE: We're currently not testing bytes_pushed due to a bug in libgit2
    # 1.9.0: it passes a junk value for bytes_pushed when pushing to a remote
    # on the local filesystem, as is the case in this unit test. (When pushing
    # to a remote over the network, the value is correct.)
    class MyCallbacks(pygit2.RemoteCallbacks):
        def push_transfer_progress(self, objects_pushed, total_objects, bytes_pushed):  # noqa: ARG002
            self.objects_pushed = objects_pushed
            self.total_objects = total_objects

    assert origin.branches['master'].target == tip.id

    callbacks = MyCallbacks()
    remote.push(['refs/heads/master'], callbacks=callbacks)
    assert callbacks.objects_pushed == 1
    assert callbacks.total_objects == 1
    assert origin.branches['master'].target == new_tip_id


def test_push_interrupted_from_callbacks(origin, clone, remote):
    tip = clone[clone.head.target]
    clone.create_commit(
        'refs/heads/master',
        tip.author,
        tip.author,
        'empty commit',
        tip.tree.id,
        [tip.id],
    )

    class MyCallbacks(pygit2.RemoteCallbacks):
        def push_transfer_progress(self, objects_pushed, total_objects, bytes_pushed):  # noqa: ARG002
            raise InterruptedError('retreat! retreat!')

    assert origin.branches['master'].target == tip.id

    callbacks = MyCallbacks()
    with pytest.raises(InterruptedError, match='retreat! retreat!'):
        remote.push(['refs/heads/master'], callbacks=callbacks)

    assert origin.branches['master'].target == tip.id


def test_push_non_fast_forward_commits_to_remote_fails(origin, clone, remote):
    tip = origin[origin.head.target]
    origin.create_commit(
        'refs/heads/master',
        tip.author,
        tip.author,
        'some commit',
        tip.tree.id,
        [tip.id],
    )
    tip = clone[clone.head.target]
    clone.create_commit(
        'refs/heads/master',
        tip.author,
        tip.author,
        'other commit',
        tip.tree.id,
        [tip.id],
    )

    with pytest.raises(pygit2.GitError):
        remote.push(['refs/heads/master'])


def test_push_options(origin, clone, remote):  # noqa: ARG001
    from pygit2 import RemoteCallbacks

    callbacks = RemoteCallbacks()
    remote.push(['refs/heads/master'], callbacks)
    remote_push_options = callbacks.push_options.remote_push_options
    assert remote_push_options.count == 0

    callbacks = RemoteCallbacks()
    remote.push(['refs/heads/master'], callbacks, push_options=[])
    remote_push_options = callbacks.push_options.remote_push_options
    assert remote_push_options.count == 0

    callbacks = RemoteCallbacks()
    # Local remotes don't support push_options, so pushing will raise an error.
    # However, push_options should still be set in RemoteCallbacks.
    with pytest.raises(pygit2.GitError, match='push-options not supported by remote'):
        remote.push(['refs/heads/master'], callbacks, push_options=['foo'])
    remote_push_options = callbacks.push_options.remote_push_options
    assert remote_push_options.count == 1
    # strings pointed to by remote_push_options.strings[] are already freed

    callbacks = RemoteCallbacks()
    with pytest.raises(pygit2.GitError, match='push-options not supported by remote'):
        remote.push(['refs/heads/master'], callbacks, push_options=['Opt A', 'Opt B'])
    remote_push_options = callbacks.push_options.remote_push_options
<<<<<<< HEAD
    assert remote_push_options.count == 2  # noqa: PLR2004
    # strings pointed to by remote_push_options.strings[] are already freed
=======
    assert remote_push_options.count == 2
    # strings pointed to by remote_push_options.strings[] are already freed


def test_push_threads(origin, clone, remote):
    from pygit2 import RemoteCallbacks

    callbacks = RemoteCallbacks()
    remote.push(['refs/heads/master'], callbacks)
    assert callbacks.push_options.pb_parallelism == 1

    callbacks = RemoteCallbacks()
    remote.push(['refs/heads/master'], callbacks, threads=0)
    assert callbacks.push_options.pb_parallelism == 0

    callbacks = RemoteCallbacks()
    remote.push(['refs/heads/master'], callbacks, threads=1)
    assert callbacks.push_options.pb_parallelism == 1
>>>>>>> 84310f3c
<|MERGE_RESOLUTION|>--- conflicted
+++ resolved
@@ -464,12 +464,8 @@
     with pytest.raises(pygit2.GitError, match='push-options not supported by remote'):
         remote.push(['refs/heads/master'], callbacks, push_options=['Opt A', 'Opt B'])
     remote_push_options = callbacks.push_options.remote_push_options
-<<<<<<< HEAD
     assert remote_push_options.count == 2  # noqa: PLR2004
     # strings pointed to by remote_push_options.strings[] are already freed
-=======
-    assert remote_push_options.count == 2
-    # strings pointed to by remote_push_options.strings[] are already freed
 
 
 def test_push_threads(origin, clone, remote):
@@ -485,5 +481,4 @@
 
     callbacks = RemoteCallbacks()
     remote.push(['refs/heads/master'], callbacks, threads=1)
-    assert callbacks.push_options.pb_parallelism == 1
->>>>>>> 84310f3c
+    assert callbacks.push_options.pb_parallelism == 1