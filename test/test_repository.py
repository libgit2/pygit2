# Copyright 2010-2023 The pygit2 contributors
#
# This file is free software; you can redistribute it and/or modify
# it under the terms of the GNU General Public License, version 2,
# as published by the Free Software Foundation.
#
# In addition to the permissions in the GNU General Public License,
# the authors give you unlimited permission to link the compiled
# version of this file into combinations with other programs,
# and to distribute those combinations without any restriction
# coming from the use of this file.  (The General Public License
# restrictions do apply in other respects; for example, they cover
# modification of the file, and distribution when not linked into
# a combined executable.)
#
# This file is distributed in the hope that it will be useful, but
# WITHOUT ANY WARRANTY; without even the implied warranty of
# MERCHANTABILITY or FITNESS FOR A PARTICULAR PURPOSE.  See the GNU
# General Public License for more details.
#
# You should have received a copy of the GNU General Public License
# along with this program; see the file COPYING.  If not, write to
# the Free Software Foundation, 51 Franklin Street, Fifth Floor,
# Boston, MA 02110-1301, USA.

import os
from pathlib import Path
import shutil
import tempfile

import pytest

# pygit2
import pygit2
from pygit2 import init_repository, clone_repository, discover_repository
from pygit2 import Oid
from . import utils


def test_is_empty(testrepo):
    assert not testrepo.is_empty

def test_is_bare(testrepo):
    assert not testrepo.is_bare

def test_get_path(testrepo_path):
    testrepo, path = testrepo_path
    assert Path(testrepo.path).resolve() == (path / '.git').resolve()

def test_get_workdir(testrepo_path):
    testrepo, path = testrepo_path
    assert Path(testrepo.workdir).resolve() == path.resolve()

def test_set_workdir(testrepo):
    directory = tempfile.mkdtemp()
    testrepo.workdir = directory
    assert Path(testrepo.workdir).resolve() == Path(directory).resolve()

def test_checkout_ref(testrepo):
    ref_i18n = testrepo.lookup_reference('refs/heads/i18n')

    # checkout i18n with conflicts and default strategy should
    # not be possible
    with pytest.raises(pygit2.GitError): testrepo.checkout(ref_i18n)

    # checkout i18n with GIT_CHECKOUT_FORCE
    head = testrepo.head
    head = testrepo[head.target]
    assert 'new' not in head.tree
    testrepo.checkout(ref_i18n, strategy=pygit2.GIT_CHECKOUT_FORCE)

    head = testrepo.head
    head = testrepo[head.target]
    assert head.hex == ref_i18n.target.hex
    assert 'new' in head.tree
    assert 'bye.txt' not in testrepo.status()

def test_checkout_callbacks(testrepo):
    ref_i18n = testrepo.lookup_reference('refs/heads/i18n')

    class MyCheckoutCallbacks(pygit2.CheckoutCallbacks):
        def __init__(self):
            super().__init__()
            self.conflicting_paths = set()
            self.updated_paths = set()

        def checkout_notify_flags(self) -> int:
            return pygit2.GIT_CHECKOUT_NOTIFY_CONFLICT | pygit2.GIT_CHECKOUT_NOTIFY_UPDATED

        def checkout_notify(self, why, path, baseline, target, workdir):
            if why == pygit2.GIT_CHECKOUT_NOTIFY_CONFLICT:
                self.conflicting_paths.add(path)
            elif why == pygit2.GIT_CHECKOUT_NOTIFY_UPDATED:
                self.updated_paths.add(path)

    # checkout i18n with conflicts and default strategy should not be possible
    callbacks = MyCheckoutCallbacks()
    with pytest.raises(pygit2.GitError): testrepo.checkout(ref_i18n, callbacks=callbacks)
    # make sure the callbacks caught that
    assert {'bye.txt'} == callbacks.conflicting_paths

    # checkout i18n with GIT_CHECKOUT_FORCE
    head = testrepo.head
    head = testrepo[head.target]
    assert 'new' not in head.tree
    callbacks = MyCheckoutCallbacks()
    testrepo.checkout(ref_i18n, strategy=pygit2.GIT_CHECKOUT_FORCE, callbacks=callbacks)
    # make sure the callbacks caught the files affected by the checkout
    assert set() == callbacks.conflicting_paths
    assert {'bye.txt', 'new'} == callbacks.updated_paths

def test_checkout_aborted_from_callbacks(testrepo):
    ref_i18n = testrepo.lookup_reference('refs/heads/i18n')

    def read_bye_txt():
        return testrepo[testrepo.create_blob_fromworkdir("bye.txt")].data

    s = testrepo.status()
    assert s == {'bye.txt': pygit2.GIT_STATUS_WT_NEW}

    class MyCheckoutCallbacks(pygit2.CheckoutCallbacks):
        def __init__(self):
            super().__init__()
            self.invoked_times = 0

        def checkout_notify(self, why, path, baseline, target, workdir):
            self.invoked_times += 1
            # skip one file so we're certain that NO files are affected,
            # even if aborting the checkout from the second file
            if self.invoked_times == 2:
                raise InterruptedError("Stop the checkout!")

    head = testrepo.head
    head = testrepo[head.target]
    assert 'new' not in head.tree
    assert b'bye world\n' == read_bye_txt()
    callbacks = MyCheckoutCallbacks()

    # checkout i18n with GIT_CHECKOUT_FORCE - callbacks should prevent checkout from completing
    with pytest.raises(InterruptedError):
        testrepo.checkout(ref_i18n, strategy=pygit2.GIT_CHECKOUT_FORCE, callbacks=callbacks)

    assert callbacks.invoked_times == 2
    assert 'new' not in head.tree
    assert b'bye world\n' == read_bye_txt()

def test_checkout_branch(testrepo):
    branch_i18n = testrepo.lookup_branch('i18n')

    # checkout i18n with conflicts and default strategy should
    # not be possible
    with pytest.raises(pygit2.GitError): testrepo.checkout(branch_i18n)

    # checkout i18n with GIT_CHECKOUT_FORCE
    head = testrepo.head
    head = testrepo[head.target]
    assert 'new' not in head.tree
    testrepo.checkout(branch_i18n, strategy=pygit2.GIT_CHECKOUT_FORCE)

    head = testrepo.head
    head = testrepo[head.target]
    assert head.hex == branch_i18n.target.hex
    assert 'new' in head.tree
    assert 'bye.txt' not in testrepo.status()

def test_checkout_index(testrepo):
    # some changes to working dir
    with (Path(testrepo.workdir) / 'hello.txt').open('w') as f:
        f.write('new content')

    # checkout index
    assert 'hello.txt' in testrepo.status()
    testrepo.checkout(strategy=pygit2.GIT_CHECKOUT_FORCE)
    assert 'hello.txt' not in testrepo.status()

def test_checkout_head(testrepo):
    # some changes to the index
    with (Path(testrepo.workdir) / 'bye.txt').open('w') as f:
        f.write('new content')
    testrepo.index.add('bye.txt')

    # checkout from index should not change anything
    assert 'bye.txt' in testrepo.status()
    testrepo.checkout(strategy=pygit2.GIT_CHECKOUT_FORCE)
    assert 'bye.txt' in testrepo.status()

    # checkout from head will reset index as well
    testrepo.checkout('HEAD', strategy=pygit2.GIT_CHECKOUT_FORCE)
    assert 'bye.txt' not in testrepo.status()

def test_checkout_alternative_dir(testrepo):
    ref_i18n = testrepo.lookup_reference('refs/heads/i18n')
    extra_dir = Path(testrepo.workdir) / 'extra-dir'
    extra_dir.mkdir()
    assert len(list(extra_dir.iterdir())) == 0
    testrepo.checkout(ref_i18n, directory=extra_dir)
    assert not len(list(extra_dir.iterdir())) == 0

def test_checkout_paths(testrepo):
    ref_i18n = testrepo.lookup_reference('refs/heads/i18n')
    ref_master = testrepo.lookup_reference('refs/heads/master')
    testrepo.checkout(ref_master)
    testrepo.checkout(ref_i18n, paths=['new'])
    status = testrepo.status()
    assert status['new'] == pygit2.GIT_STATUS_INDEX_NEW

def test_merge_base(testrepo):
    commit = testrepo.merge_base(
        '5ebeeebb320790caf276b9fc8b24546d63316533',
        '4ec4389a8068641da2d6578db0419484972284c8')
    assert commit.hex == 'acecd5ea2924a4b900e7e149496e1f4b57976e51'

    # Create a commit without any merge base to any other
    sig = pygit2.Signature("me", "me@example.com")
    indep = testrepo.create_commit(None, sig, sig, "a new root commit",
                                    testrepo[commit].peel(pygit2.Tree).id, [])

    assert testrepo.merge_base(indep, commit) is None

def test_descendent_of(testrepo):
    assert not testrepo.descendant_of(
        '5ebeeebb320790caf276b9fc8b24546d63316533',
        '4ec4389a8068641da2d6578db0419484972284c8')
    assert not testrepo.descendant_of(
        '5ebeeebb320790caf276b9fc8b24546d63316533',
        '5ebeeebb320790caf276b9fc8b24546d63316533')
    assert testrepo.descendant_of(
        '5ebeeebb320790caf276b9fc8b24546d63316533',
        'acecd5ea2924a4b900e7e149496e1f4b57976e51')
    assert not testrepo.descendant_of(
        'acecd5ea2924a4b900e7e149496e1f4b57976e51',
        '5ebeeebb320790caf276b9fc8b24546d63316533')

    with pytest.raises(pygit2.GitError):
        testrepo.descendant_of(
            '2' * 40,  # a valid but inexistent SHA
            '5ebeeebb320790caf276b9fc8b24546d63316533')

def test_ahead_behind(testrepo):
    ahead, behind = testrepo.ahead_behind(
        '5ebeeebb320790caf276b9fc8b24546d63316533',
        '4ec4389a8068641da2d6578db0419484972284c8')
    assert 1 == ahead
    assert 2 == behind

    ahead, behind = testrepo.ahead_behind(
        '4ec4389a8068641da2d6578db0419484972284c8',
        '5ebeeebb320790caf276b9fc8b24546d63316533')
    assert 2 == ahead
    assert 1 == behind

def test_reset_hard(testrepo):
    ref = "5ebeeebb320790caf276b9fc8b24546d63316533"
    with (Path(testrepo.workdir) / "hello.txt").open() as f:
        lines = f.readlines()
    assert "hola mundo\n" in lines
    assert "bonjour le monde\n" in lines

    testrepo.reset(
        ref,
        pygit2.GIT_RESET_HARD)
    assert testrepo.head.target.hex == ref

    with (Path(testrepo.workdir) / "hello.txt").open() as f:
        lines = f.readlines()
    #Hard reset will reset the working copy too
    assert "hola mundo\n" not in lines
    assert "bonjour le monde\n" not in lines

def test_reset_soft(testrepo):
    ref = "5ebeeebb320790caf276b9fc8b24546d63316533"
    with (Path(testrepo.workdir) / "hello.txt").open() as f:
        lines = f.readlines()
    assert "hola mundo\n" in lines
    assert "bonjour le monde\n" in lines

    testrepo.reset(
        ref,
        pygit2.GIT_RESET_SOFT)
    assert testrepo.head.target.hex == ref
    with (Path(testrepo.workdir) / "hello.txt").open() as f:
        lines = f.readlines()
    #Soft reset will not reset the working copy
    assert "hola mundo\n" in lines
    assert "bonjour le monde\n" in lines

    #soft reset will keep changes in the index
    diff = testrepo.diff(cached=True)
    with pytest.raises(KeyError): diff[0]

def test_reset_mixed(testrepo):
    ref = "5ebeeebb320790caf276b9fc8b24546d63316533"
    with (Path(testrepo.workdir) / "hello.txt").open() as f:
        lines = f.readlines()
    assert "hola mundo\n" in lines
    assert "bonjour le monde\n" in lines

    testrepo.reset(
        ref,
        pygit2.GIT_RESET_MIXED)

    assert testrepo.head.target.hex == ref

    with (Path(testrepo.workdir) / "hello.txt").open() as f:
        lines = f.readlines()
    #mixed reset will not reset the working copy
    assert "hola mundo\n" in lines
    assert "bonjour le monde\n" in lines

    #mixed reset will set the index to match working copy
    diff = testrepo.diff(cached=True)
    assert "hola mundo\n" in diff.patch
    assert "bonjour le monde\n" in diff.patch

def test_stash(testrepo):
    stash_hash = "6aab5192f88018cb98a7ede99c242f43add5a2fd"
    stash_message = "custom stash message"
    sig = pygit2.Signature(
            name='Stasher',
            email='stasher@example.com',
            time=1641000000,  # fixed time so the oid is stable
            offset=0)

    # make sure we're starting with no stashes
    assert [] == testrepo.listall_stashes()

    # some changes to working dir
    with (Path(testrepo.workdir) / 'hello.txt').open('w') as f:
        f.write('new content')

    testrepo.stash(sig, include_untracked=True, message=stash_message)
    assert 'hello.txt' not in testrepo.status()

    repo_stashes = testrepo.listall_stashes()
    assert 1 == len(repo_stashes)
    assert repr(repo_stashes[0]) == f"<pygit2.Stash{{{stash_hash}}}>"
    assert repo_stashes[0].commit_id.hex == stash_hash
    assert repo_stashes[0].message == "On master: " + stash_message

    testrepo.stash_apply()
    assert 'hello.txt' in testrepo.status()
    assert repo_stashes == testrepo.listall_stashes()  # still the same stashes

    testrepo.stash_drop()
    assert [] == testrepo.listall_stashes()

    with pytest.raises(KeyError): testrepo.stash_pop()

def test_stash_partial(testrepo):
    stash_message = "custom stash message"
    sig = pygit2.Signature(name='Stasher', email='stasher@example.com', time=1641000000, offset=0)

    # make sure we're starting with no stashes
    assert [] == testrepo.listall_stashes()

    # some changes to working dir
    with (Path(testrepo.workdir) / 'hello.txt').open('w') as f:
        f.write('stash me')
    with (Path(testrepo.workdir) / 'untracked2.txt').open('w') as f:
        f.write('do not stash me')

    assert testrepo.status()['hello.txt'] == pygit2.GIT_STATUS_WT_MODIFIED
    assert testrepo.status()['bye.txt'] == pygit2.GIT_STATUS_WT_NEW
    assert testrepo.status()['untracked2.txt'] == pygit2.GIT_STATUS_WT_NEW

    def stash_pathspecs(paths):
        stash_id = testrepo.stash(sig, message=stash_message, keep_all=True, paths=paths)
        stash_commit = testrepo[stash_id].peel(pygit2.Commit)
        stash_diff = testrepo.diff(stash_commit.parents[0], stash_commit)
        stash_files = set(patch.delta.new_file.path for patch in stash_diff)
        return stash_files == set(paths)

    # Stash a modified file
    assert stash_pathspecs(['hello.txt'])

    # Stash one of several untracked files
    assert stash_pathspecs(['bye.txt'])

    # Stash a modified file and an untracked file
    assert stash_pathspecs(['hello.txt', 'bye.txt'])

def test_stash_progress_callback(testrepo):
    sig = pygit2.Signature(name='Stasher', email='stasher@example.com', time=1641000000, offset=0)

    # some changes to working dir
    with (Path(testrepo.workdir) / 'hello.txt').open('w') as f:
        f.write('new content')

    # create the stash
    testrepo.stash(sig, include_untracked=True, message="custom stash message")

    progress_sequence = []

    class MyStashApplyCallbacks(pygit2.StashApplyCallbacks):
        def stash_apply_progress(self, progress: int):
            progress_sequence.append(progress)

    # apply the stash
    testrepo.stash_apply(callbacks=MyStashApplyCallbacks())

    # make sure the callbacks were notified of all the steps
    assert progress_sequence == [
        pygit2.GIT_STASH_APPLY_PROGRESS_LOADING_STASH,
        pygit2.GIT_STASH_APPLY_PROGRESS_ANALYZE_INDEX,
        pygit2.GIT_STASH_APPLY_PROGRESS_ANALYZE_MODIFIED,
        pygit2.GIT_STASH_APPLY_PROGRESS_ANALYZE_UNTRACKED,
        pygit2.GIT_STASH_APPLY_PROGRESS_CHECKOUT_UNTRACKED,
        pygit2.GIT_STASH_APPLY_PROGRESS_CHECKOUT_MODIFIED,
        pygit2.GIT_STASH_APPLY_PROGRESS_DONE,
    ]

def test_stash_aborted_from_callbacks(testrepo):
    sig = pygit2.Signature(name='Stasher', email='stasher@example.com', time=1641000000, offset=0)

    # some changes to working dir
    with (Path(testrepo.workdir) / 'hello.txt').open('w') as f:
        f.write('new content')
    with (Path(testrepo.workdir) / 'untracked.txt').open('w') as f:
        f.write('yo')

    # create the stash
    testrepo.stash(sig, include_untracked=True, message="custom stash message")

    # define callbacks that will abort the unstash process
    # just as libgit2 is ready to write the files to disk
    class MyStashApplyCallbacks(pygit2.StashApplyCallbacks):
        def stash_apply_progress(self, progress: int):
            if progress == pygit2.GIT_STASH_APPLY_PROGRESS_CHECKOUT_UNTRACKED:
                raise InterruptedError("Stop applying the stash!")

    # attempt to apply and delete the stash; the callbacks will interrupt that
    with pytest.raises(InterruptedError):
        testrepo.stash_pop(callbacks=MyStashApplyCallbacks())

    # we interrupted right before the checkout part of the unstashing process,
    # so the untracked file shouldn't be here
    assert not (Path(testrepo.workdir) / 'untracked.txt').exists()

    # and hello.txt should be as it is on master
    with (Path(testrepo.workdir) / 'hello.txt').open('r') as f:
        assert f.read() == 'hello world\nhola mundo\nbonjour le monde\n'

    # and since we didn't let stash_pop run to completion, the stash itself should still be here
    repo_stashes = testrepo.listall_stashes()
    assert 1 == len(repo_stashes)
    assert repo_stashes[0].message == "On master: custom stash message"

def test_stash_apply_checkout_options(testrepo):
    sig = pygit2.Signature(name='Stasher', email='stasher@example.com', time=1641000000, offset=0)

    hello_txt = Path(testrepo.workdir) / 'hello.txt'

    # some changes to working dir
    with hello_txt.open('w') as f:
        f.write('stashed content')

    # create the stash
    testrepo.stash(sig, include_untracked=True, message="custom stash message")

    # define callbacks that raise an InterruptedError when checkout detects a conflict
    class MyStashApplyCallbacks(pygit2.StashApplyCallbacks):
        def checkout_notify(self, why, path, baseline, target, workdir):
            if why == pygit2.GIT_CHECKOUT_NOTIFY_CONFLICT:
                raise InterruptedError("Applying the stash would create a conflict")

    # overwrite hello.txt so that applying the stash would create a conflict
    with hello_txt.open('w') as f:
        f.write('conflicting content')

    # apply the stash with the default (safe) strategy;
    # the callbacks should detect a conflict on checkout
    with pytest.raises(InterruptedError):
        testrepo.stash_apply(strategy=pygit2.GIT_CHECKOUT_SAFE, callbacks=MyStashApplyCallbacks())

    # hello.txt should be intact
    with hello_txt.open('r') as f: assert f.read() == 'conflicting content'

    # force apply the stash; this should work
    testrepo.stash_apply(strategy=pygit2.GIT_CHECKOUT_FORCE, callbacks=MyStashApplyCallbacks())
    with hello_txt.open('r') as f: assert f.read() == 'stashed content'


def test_revert(testrepo):
    master = testrepo.head.peel()
    commit_to_revert = testrepo['4ec4389a8068641da2d6578db0419484972284c8']
    parent = commit_to_revert.parents[0]
    commit_diff_stats = (
        parent.tree.diff_to_tree(commit_to_revert.tree).stats
    )

    revert_index = testrepo.revert_commit(commit_to_revert, master)
    revert_diff_stats = revert_index.diff_to_tree(master.tree).stats

    assert revert_diff_stats.insertions == commit_diff_stats.deletions
    assert revert_diff_stats.deletions == commit_diff_stats.insertions
    assert revert_diff_stats.files_changed == commit_diff_stats.files_changed


def test_default_signature(testrepo):
    config = testrepo.config
    config['user.name'] = 'Random J Hacker'
    config['user.email'] ='rjh@example.com'

    sig = testrepo.default_signature
    assert 'Random J Hacker' == sig.name
    assert 'rjh@example.com' == sig.email


def test_new_repo(tmp_path):
    repo = init_repository(tmp_path, False)

    oid = repo.write(pygit2.GIT_OBJ_BLOB, "Test")
    assert type(oid) == Oid

    assert (tmp_path / '.git').exists()


def test_no_arg(tmp_path):
    repo = init_repository(tmp_path)
    assert not repo.is_bare

def test_no_arg_aspath(tmp_path):
    repo = init_repository(Path(tmp_path))
    assert not repo.is_bare

def test_pos_arg_false(tmp_path):
    repo = init_repository(tmp_path, False)
    assert not repo.is_bare

def test_pos_arg_true(tmp_path):
    repo = init_repository(tmp_path, True)
    assert repo.is_bare

def test_keyword_arg_false(tmp_path):
    repo = init_repository(tmp_path, bare=False)
    assert not repo.is_bare

def test_keyword_arg_true(tmp_path):
    repo = init_repository(tmp_path, bare=True)
    assert repo.is_bare


def test_discover_repo(tmp_path):
    repo = init_repository(tmp_path, False)
    subdir = tmp_path / "test1" / "test2"
    subdir.mkdir(parents=True)
    assert repo.path == discover_repository(str(subdir))

@utils.fspath
def test_discover_repo_aspath(tmp_path):
    repo = init_repository(Path(tmp_path), False)
    subdir = Path(tmp_path) / "test1" / "test2"
    subdir.mkdir(parents=True)
    assert repo.path == discover_repository(subdir)

def test_discover_repo_not_found():
    assert discover_repository(tempfile.tempdir) is None


def test_repository_init(barerepo_path):
    barerepo, path = barerepo_path
    assert isinstance(path, Path)
    pygit2.Repository(path)
    pygit2.Repository(str(path))
    pygit2.Repository(bytes(path))

def test_clone_repository(barerepo, tmp_path):
    assert barerepo.is_bare
    repo = clone_repository(Path(barerepo.path), tmp_path / 'clonepath')
    assert not repo.is_empty
    assert not repo.is_bare
    repo = clone_repository(str(barerepo.path), str(tmp_path / 'clonestr'))
    assert not repo.is_empty
    assert not repo.is_bare

def test_clone_bare_repository(barerepo, tmp_path):
    repo = clone_repository(barerepo.path, tmp_path / 'clone', bare=True)
    assert not repo.is_empty
    assert repo.is_bare

def test_clone_repository_and_remote_callbacks(barerepo, tmp_path):
    url = Path(barerepo.path).resolve().as_uri()
    repo_path = tmp_path / 'clone-into'

    def create_repository(path, bare):
        return init_repository(path, bare)

    # here we override the name
    def create_remote(repo, name, url):
        return repo.remotes.create("custom_remote", url)

    repo = clone_repository(url, repo_path, repository=create_repository, remote=create_remote)
    assert not repo.is_empty
    assert 'refs/remotes/custom_remote/master' in repo.listall_references()
    assert b'refs/remotes/custom_remote/master' in repo.raw_listall_references()
    assert repo.remotes["custom_remote"] is not None


@utils.requires_network
def test_clone_with_credentials(tmp_path):
    url = 'https://github.com/libgit2/TestGitRepository'
    credentials = pygit2.UserPass("libgit2", "libgit2")
    callbacks = pygit2.RemoteCallbacks(credentials=credentials)
    repo = clone_repository(url, tmp_path, callbacks=callbacks)

    assert not repo.is_empty

@utils.requires_network
def test_clone_bad_credentials(tmp_path):
    class MyCallbacks(pygit2.RemoteCallbacks):
        def credentials(self, url, username, allowed):
            raise RuntimeError('Unexpected error')

    url = "https://github.com/github/github"
    with pytest.raises(RuntimeError) as exc:
        clone_repository(url, tmp_path, callbacks=MyCallbacks())
    assert str(exc.value) == 'Unexpected error'

def test_clone_with_checkout_branch(barerepo, tmp_path):
    # create a test case which isolates the remote
    test_repo = clone_repository(barerepo.path, tmp_path / 'testrepo-orig.git', bare=True)
    test_repo.create_branch('test', test_repo[test_repo.head.target])
    repo = clone_repository(test_repo.path, tmp_path / 'testrepo.git',
                            checkout_branch='test', bare=True)
    assert repo.lookup_reference('HEAD').target == 'refs/heads/test'

# FIXME The tests below are commented because they are broken:
#
# - test_clone_push_url: Passes, but does nothing useful.
#
# - test_clone_fetch_spec: Segfaults because of a bug in libgit2 0.19,
#   this has been fixed already, so wait for 0.20
#
# - test_clone_push_spec: Passes, but does nothing useful.
#

#def test_clone_push_url():
#    repo_path = "./test/data/testrepo.git/"
#    repo = clone_repository(
#        repo_path, tmp_path, push_url="custom_push_url"
#    )
#    assert not repo.is_empty
#    # FIXME: When pygit2 supports retrieving the pushurl parameter,
#    # enable this test
#    # assert repo.remotes[0].pushurl == "custom_push_url"
#
#def test_clone_fetch_spec():
#    repo_path = "./test/data/testrepo.git/"
#    repo = clone_repository(repo_path, tmp_path,
#                            fetch_spec="refs/heads/test")
#    assert not repo.is_empty
#    # FIXME: When pygit2 retrieve the fetchspec we passed to git clone.
#    # fetchspec seems to be going through, but the Repository class is
#    # not getting it.
#    # assert repo.remotes[0].fetchspec == "refs/heads/test"
#
#def test_clone_push_spec():
#    repo_path = "./test/data/testrepo.git/"
#    repo = clone_repository(repo_path, tmp_path,
#                            push_spec="refs/heads/test")
#    assert not repo.is_empty
#    # FIXME: When pygit2 supports retrieving the pushspec parameter,
#    # enable this test
#    # not sure how to test this either... couldn't find pushspec
#    # assert repo.remotes[0].fetchspec == "refs/heads/test"


def test_worktree(testrepo):
    worktree_name = 'foo'
    worktree_dir = Path(tempfile.mkdtemp())
    # Delete temp path so that it's not present when we attempt to add the
    # worktree later
    worktree_dir.rmdir()

    def _check_worktree(worktree):
        # Confirm the name attribute matches the specified name
        assert worktree.name == worktree_name
        # Confirm the path attribute points to the correct path
        assert Path(worktree.path).resolve() == worktree_dir.resolve()
        # The "gitdir" in a worktree should be a file with a reference to
        # the actual gitdir. Let's make sure that the path exists and is a
        # file.
        assert (worktree_dir / '.git').is_file()

    # We should have zero worktrees
    assert testrepo.list_worktrees() == []
    # Add a worktree
    worktree = testrepo.add_worktree(worktree_name, str(worktree_dir))
    # Check that the worktree was added properly
    _check_worktree(worktree)
    # We should have one worktree now
    assert testrepo.list_worktrees() == [worktree_name]
    # We should also have a branch of the same name
    assert worktree_name in testrepo.listall_branches()
    # Test that lookup_worktree() returns a properly-instantiated
    # pygit2._Worktree object
    _check_worktree(testrepo.lookup_worktree(worktree_name))
    # Remove the worktree dir
    shutil.rmtree(worktree_dir)
    # Prune the worktree. For some reason, libgit2 treats a worktree as
    # valid unless both the worktree directory and data dir under
    # $GIT_DIR/worktrees are gone. This doesn't make much sense since the
    # normal usage involves removing the worktree directory and then
    # pruning. So, for now we have to force the prune. This may be
    # something to take up with libgit2.
    worktree.prune(True)
    assert testrepo.list_worktrees() == []

@utils.fspath
def test_worktree_aspath(testrepo):
    worktree_name = 'foo'
    worktree_dir = Path(tempfile.mkdtemp())
    # Delete temp path so that it's not present when we attempt to add the
    # worktree later
    worktree_dir.rmdir()
    testrepo.add_worktree(worktree_name, worktree_dir)
    assert testrepo.list_worktrees() == [worktree_name]

def test_worktree_custom_ref(testrepo):
    worktree_name = 'foo'
    worktree_dir = Path(tempfile.mkdtemp())
    branch_name = 'version1'

    # New branch based on head
    tip = testrepo.revparse_single('HEAD')
    worktree_ref = testrepo.branches.create(branch_name, tip)
    # Delete temp path so that it's not present when we attempt to add the
    # worktree later
    worktree_dir.rmdir()

    # Add a worktree for the given ref
    worktree = testrepo.add_worktree(worktree_name, str(worktree_dir), worktree_ref)
    # We should have one worktree now
    assert testrepo.list_worktrees() == [worktree_name]
    # We should not have a branch of the same name
    assert worktree_name not in testrepo.listall_branches()

    # The given ref is checked out in the "worktree repository"
    assert worktree_ref.is_checked_out()

    # Remove the worktree dir and prune the worktree
    shutil.rmtree(worktree_dir)
    worktree.prune(True)
    assert testrepo.list_worktrees() == []

    # The ref is no longer checked out
    assert worktree_ref.is_checked_out() == False

    # The branch still exists
    assert branch_name in testrepo.branches

def test_open_extended(tmp_path):
    with utils.TemporaryRepository('dirtyrepo.zip', tmp_path) as path:
        orig_repo = pygit2.Repository(path)
        assert not orig_repo.is_bare
        assert orig_repo.path
        assert orig_repo.workdir

        # GIT_REPOSITORY_OPEN_NO_SEARCH
        subdir_path = path / "subdir"
        repo = pygit2.Repository(subdir_path)
        assert not repo.is_bare
        assert repo.path == orig_repo.path
        assert repo.workdir == orig_repo.workdir

        with pytest.raises(pygit2.GitError):
            repo = pygit2.Repository(subdir_path, pygit2.GIT_REPOSITORY_OPEN_NO_SEARCH)

        # GIT_REPOSITORY_OPEN_NO_DOTGIT
        gitdir_path = path / '.git'
        with pytest.raises(pygit2.GitError):
            repo = pygit2.Repository(path, pygit2.GIT_REPOSITORY_OPEN_NO_DOTGIT)

        repo = pygit2.Repository(gitdir_path, pygit2.GIT_REPOSITORY_OPEN_NO_DOTGIT)
        assert not repo.is_bare
        assert repo.path == orig_repo.path
        assert repo.workdir == orig_repo.workdir

        # GIT_REPOSITORY_OPEN_BARE
        repo = pygit2.Repository(gitdir_path, pygit2.GIT_REPOSITORY_OPEN_BARE)
        assert repo.is_bare
        assert repo.path == orig_repo.path
        assert not repo.workdir

def test_is_shallow(testrepo):
    assert not testrepo.is_shallow

    # create a dummy shallow file
    with (Path(testrepo.path) / 'shallow').open('wt') as f:
        f.write('abcdef0123456789abcdef0123456789abcdef00\n')

<<<<<<< HEAD
    assert testrepo.is_shallow

@utils.fspath
def test_repo_hashfile_same_hash(testrepo):
    workdir = Path(testrepo.workdir)
    data = 'Some multi-\nline text\n'
    with (workdir / 'untracked.txt').open('w') as f:
        f.write(data)

    hashed_file_sha1 = testrepo.hashfile(str(workdir / 'untracked.txt'))
    data = data.replace('\n', os.linesep)
    assert hashed_file_sha1 == pygit2.hash(data)

@utils.fspath
def test_repo_hashfile_crlf_normalization(testrepo):
    workdir = Path(testrepo.workdir)
    with (workdir / '.gitattributes').open('w+') as f:
        print('*.txt  eol=lf\n', file=f)

    data = 'Some multi-\nline text\n'
    with (workdir / 'untracked_lf.txt').open('w') as f:
        f.write(data)
    with (workdir / 'untracked_crlf.txt').open('w') as f:
        f.write(data.replace('\n', '\r\n'))

    hashed_lf_sha1 = testrepo.hashfile(str(workdir / 'untracked_lf.txt'))
    hashed_crlf_sha1 = testrepo.hashfile(str(workdir / 'untracked_crlf.txt'))
    assert hashed_lf_sha1 == hashed_crlf_sha1

@utils.fspath
def test_repo_hashfile_no_normalization(testrepo):
    workdir = Path(testrepo.workdir)
    with (workdir / '.gitattributes').open('w+') as f:
        print('*.txt  -text\n', file=f)

    data = 'Some multi-\nline text\n'
    with (workdir / 'untracked_lf.txt').open('w') as f:
        f.write(data)
    with (workdir / 'untracked_crlf.txt').open('w') as f:
        f.write(data.replace('\n','\r\n'))

    hashed_lf_sha1 = testrepo.hashfile(str(workdir / 'untracked_lf.txt'))
    hashed_crlf_sha1 = testrepo.hashfile(str(workdir / 'untracked_crlf.txt'))
    assert hashed_lf_sha1 != hashed_crlf_sha1

@utils.fspath
def test_repo_hashfile_crlf_normalization_error(testrepo):
    workdir = Path(testrepo.workdir)
    testrepo.config['core.safecrlf'] = True
    with (workdir / '.gitattributes').open('w+') as f:
        print('*.txt  eol=lf\n', file=f)
    with (workdir / 'untracked_crlf.txt').open('w') as f:
        f.write('Some multi-\r\nline text\r\n')

    with pytest.raises(pygit2.GitError) as exc:
        testrepo.hashfile(str(workdir / 'untracked_crlf.txt'))

    assert "CRLF would be replaced by LF" in str(exc.value)
=======
    assert testrepo.is_shallow
>>>>>>> ff17b3cf
<|MERGE_RESOLUTION|>--- conflicted
+++ resolved
@@ -789,65 +789,4 @@
     with (Path(testrepo.path) / 'shallow').open('wt') as f:
         f.write('abcdef0123456789abcdef0123456789abcdef00\n')
 
-<<<<<<< HEAD
-    assert testrepo.is_shallow
-
-@utils.fspath
-def test_repo_hashfile_same_hash(testrepo):
-    workdir = Path(testrepo.workdir)
-    data = 'Some multi-\nline text\n'
-    with (workdir / 'untracked.txt').open('w') as f:
-        f.write(data)
-
-    hashed_file_sha1 = testrepo.hashfile(str(workdir / 'untracked.txt'))
-    data = data.replace('\n', os.linesep)
-    assert hashed_file_sha1 == pygit2.hash(data)
-
-@utils.fspath
-def test_repo_hashfile_crlf_normalization(testrepo):
-    workdir = Path(testrepo.workdir)
-    with (workdir / '.gitattributes').open('w+') as f:
-        print('*.txt  eol=lf\n', file=f)
-
-    data = 'Some multi-\nline text\n'
-    with (workdir / 'untracked_lf.txt').open('w') as f:
-        f.write(data)
-    with (workdir / 'untracked_crlf.txt').open('w') as f:
-        f.write(data.replace('\n', '\r\n'))
-
-    hashed_lf_sha1 = testrepo.hashfile(str(workdir / 'untracked_lf.txt'))
-    hashed_crlf_sha1 = testrepo.hashfile(str(workdir / 'untracked_crlf.txt'))
-    assert hashed_lf_sha1 == hashed_crlf_sha1
-
-@utils.fspath
-def test_repo_hashfile_no_normalization(testrepo):
-    workdir = Path(testrepo.workdir)
-    with (workdir / '.gitattributes').open('w+') as f:
-        print('*.txt  -text\n', file=f)
-
-    data = 'Some multi-\nline text\n'
-    with (workdir / 'untracked_lf.txt').open('w') as f:
-        f.write(data)
-    with (workdir / 'untracked_crlf.txt').open('w') as f:
-        f.write(data.replace('\n','\r\n'))
-
-    hashed_lf_sha1 = testrepo.hashfile(str(workdir / 'untracked_lf.txt'))
-    hashed_crlf_sha1 = testrepo.hashfile(str(workdir / 'untracked_crlf.txt'))
-    assert hashed_lf_sha1 != hashed_crlf_sha1
-
-@utils.fspath
-def test_repo_hashfile_crlf_normalization_error(testrepo):
-    workdir = Path(testrepo.workdir)
-    testrepo.config['core.safecrlf'] = True
-    with (workdir / '.gitattributes').open('w+') as f:
-        print('*.txt  eol=lf\n', file=f)
-    with (workdir / 'untracked_crlf.txt').open('w') as f:
-        f.write('Some multi-\r\nline text\r\n')
-
-    with pytest.raises(pygit2.GitError) as exc:
-        testrepo.hashfile(str(workdir / 'untracked_crlf.txt'))
-
-    assert "CRLF would be replaced by LF" in str(exc.value)
-=======
-    assert testrepo.is_shallow
->>>>>>> ff17b3cf
+    assert testrepo.is_shallow