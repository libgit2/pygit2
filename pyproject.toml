--- conflicted
+++ resolved
@@ -27,7 +27,6 @@
 [tool.ruff]
 extend-exclude = [ ".cache", ".coverage", "build", "site-packages", "venv*"]
 target-version = "py310"  # oldest supported Python version
-<<<<<<< HEAD
 fix = true
 extend-exclude = [".cache", ".coverage", "build", "venv*"]
 lint.select = [
@@ -57,13 +56,10 @@
     "F401",    # unused imports
     "ARG002",  # unused arguments
 ]
-=======
->>>>>>> d0879d84
 
 [tool.ruff.format]
 quote-style = "single"
 
-<<<<<<< HEAD
 [tool.pyright]
 typeCheckingMode = "strict"
 pythonVersion = "3.10"
@@ -73,19 +69,9 @@
 reportUnusedFunction = "none"
 reportUnnecessaryIsInstance = "none"
 
-=======
->>>>>>> d0879d84
 [tool.codespell]
 # Ref: https://github.com/codespell-project/codespell#using-a-config-file
 skip = '.git*'
 check-hidden = true
 # ignore-regex = ''
-<<<<<<< HEAD
-ignore-words-list = 'devault,claus'
-
-[tool.pyright]
-typeCheckingMode = "strict"
-pythonVersion = "3.10"
-=======
-ignore-words-list = 'devault,claus'
->>>>>>> d0879d84
+ignore-words-list = 'devault,claus'