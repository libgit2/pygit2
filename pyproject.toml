--- conflicted
+++ resolved
@@ -8,11 +8,7 @@
 archs = ["native"]
 build-frontend = "default"
 dependency-versions = "pinned"
-<<<<<<< HEAD
-environment = { LIBGIT2_VERSION = "1.8.4", LIBSSH2_VERSION = "1.11.1", OPENSSL_VERSION = "3.2.3", LIBGIT2 = "/project/ci" }
-=======
 environment = {LIBGIT2_VERSION="1.9.0", LIBSSH2_VERSION="1.11.1", OPENSSL_VERSION="3.2.3", LIBGIT2="/project/ci"}
->>>>>>> d0879d84
 
 before-all = "sh build.sh"
 
@@ -25,14 +21,13 @@
 
 [tool.cibuildwheel.macos]
 archs = ["universal2"]
-<<<<<<< HEAD
-environment = { LIBGIT2_VERSION = "1.8.4", LIBSSH2_VERSION = "1.11.1", OPENSSL_VERSION = "3.2.3", LIBGIT2 = "/Users/runner/work/pygit2/pygit2/ci" }
+environment = {LIBGIT2_VERSION="1.9.0", LIBSSH2_VERSION="1.11.1", OPENSSL_VERSION="3.2.3", LIBGIT2="/Users/runner/work/pygit2/pygit2/ci"}
 repair-wheel-command = "DYLD_LIBRARY_PATH=/Users/runner/work/pygit2/pygit2/ci/lib delocate-wheel --require-archs {delocate_archs} -w {dest_dir} {wheel}"
 
 [tool.ruff]
 target-version = "py310" # oldest supported Python version
 fix = true
-extend-exclude = [".cache", ".coverage", "build", "venv*"]
+extend-exclude = [ ".cache", ".coverage", "build", "site-packages", "venv*"]
 lint.select = [
     "E",
     "W",
@@ -60,32 +55,10 @@
     "ARG002",  # unused arguments
     "SIM105",  # try-except-pass
 ]
-lint.select = ["C", "E", "W", "F", "I", "B", "C4", "ARG", "SIM", "PTH", "PL", "TID"]
-lint.ignore = [
-    "W291",    # Trailing whitespace
-    "E501",    # Line too long
-    "W293",    # Blank line contains whitespace
-    "PLR0912", # Too many branches
-    "PLR2004", # Magic values
-    "PLR0915", # Too many statements
-    "PLW0603", # Global statement
-    "PLR0913", # Too many arguments
-    "B010",    # setattr
-    "F401"     # unused imports
-]
-=======
-environment = {LIBGIT2_VERSION="1.9.0", LIBSSH2_VERSION="1.11.1", OPENSSL_VERSION="3.2.3", LIBGIT2="/Users/runner/work/pygit2/pygit2/ci"}
-repair-wheel-command = "DYLD_LIBRARY_PATH=/Users/runner/work/pygit2/pygit2/ci/lib delocate-wheel --require-archs {delocate_archs} -w {dest_dir} {wheel}"
-
-[tool.ruff]
-extend-exclude = [ ".cache", ".coverage", "build", "site-packages", "venv*"]
-target-version = "py310"  # oldest supported Python version
->>>>>>> d0879d84
 
 [tool.ruff.format]
 quote-style = "single"
 
-<<<<<<< HEAD
 [tool.pyright]
 typeCheckingMode = "strict"
 pythonVersion = "3.10"
@@ -94,11 +67,10 @@
 reportUnknownMemberType = "none"
 reportUnusedFunction = "none"
 reportUnnecessaryIsInstance = "none"
-=======
+
 [tool.codespell]
 # Ref: https://github.com/codespell-project/codespell#using-a-config-file
 skip = '.git*'
 check-hidden = true
 # ignore-regex = ''
 ignore-words-list = 'devault,claus'
->>>>>>> d0879d84
